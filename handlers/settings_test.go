package handlers

import (
	"encoding/json"
	"errors"
	"io/ioutil"
	"net/http"
	"net/http/httptest"
	"testing"

<<<<<<< HEAD
	"github.com/gaia-pipeline/gaia/workers/pipeline"
	"github.com/hashicorp/go-hclog"
	"github.com/labstack/echo"
	"github.com/stretchr/testify/assert"

	"github.com/gaia-pipeline/gaia"
=======
	hclog "github.com/hashicorp/go-hclog"
	"github.com/labstack/echo"

	"github.com/gaia-pipeline/gaia"
	"github.com/gaia-pipeline/gaia/handlers/providers/pipelines"
	"github.com/gaia-pipeline/gaia/services"
	gStore "github.com/gaia-pipeline/gaia/store"
	"github.com/gaia-pipeline/gaia/workers/pipeline"
>>>>>>> 532ac3fe
)

type status struct {
	Status bool
}

type mockSettingStoreService struct {
	get     func() (*gaia.StoreConfig, error)
	put     func(*gaia.StoreConfig) error
	rbacGet func() (gaia.RBACConfig, error)
	rbacPut func(gaia.RBACConfig) error
}

func (m mockSettingStoreService) SettingsRBACPut(config gaia.RBACConfig) error {
	return m.rbacPut(config)
}

func (m mockSettingStoreService) SettingsRBACGet() (gaia.RBACConfig, error) {
	return m.rbacGet()
}

func (m mockSettingStoreService) SettingsGet() (*gaia.StoreConfig, error) {
	return m.get()
}

func (m mockSettingStoreService) SettingsPut(c *gaia.StoreConfig) error {
	return m.put(c)
}

func TestSetPollerToggle(t *testing.T) {
	tmp, _ := ioutil.TempDir("", "TestSetPollerON")
	dataDir := tmp

	gaia.Cfg = &gaia.Config{
		Logger:       hclog.NewNullLogger(),
		DataPath:     dataDir,
		HomePath:     dataDir,
		PipelinePath: dataDir,
		Poll:         false,
	}

	pipelineService := pipeline.NewGaiaPipelineService(pipeline.Dependencies{
		Scheduler: &mockScheduleService{},
	})

	handlerService := NewGaiaHandler(Dependencies{
		Scheduler:       &mockScheduleService{},
		PipelineService: pipelineService,
	})
<<<<<<< HEAD

=======
	pp := pipelines.NewPipelineProvider(pipelines.Dependencies{
		Scheduler:       &mockScheduleService{},
		PipelineService: pipelineService,
	})
	// // Initialize echo
>>>>>>> 532ac3fe
	e := echo.New()
	_ = handlerService.InitHandlers(e)
	get := func() (*gaia.StoreConfig, error) {
		return nil, nil
	}
	put := func(*gaia.StoreConfig) error {
		return nil
	}
	m := mockSettingStoreService{get: get, put: put}

	settingsHandler := newSettingsHandler(m)

	t.Run("switching it on twice should fail", func(t2 *testing.T) {
		req := httptest.NewRequest(echo.POST, "/", nil)
		req.Header.Set("Content-Type", "application/json")
		rec := httptest.NewRecorder()
		c := e.NewContext(req, rec)
		c.SetPath("/api/" + gaia.APIVersion + "/setttings/poll/on")

<<<<<<< HEAD
		_ = settingsHandler.pollOn(c)
=======
		_ = pp.SettingsPollOn(c)
>>>>>>> 532ac3fe
		retStatus := http.StatusOK
		if rec.Code != retStatus {
			t.Fatalf("expected response code %v got %v", retStatus, rec.Code)
		}

		req2 := httptest.NewRequest(echo.POST, "/", nil)
		req2.Header.Set("Content-Type", "application/json")
		rec2 := httptest.NewRecorder()
		c2 := e.NewContext(req2, rec2)
		c2.SetPath("/api/" + gaia.APIVersion + "/setttings/poll/on")

<<<<<<< HEAD
		_ = settingsHandler.pollOn(c2)
=======
		_ = pp.SettingsPollOn(c2)
>>>>>>> 532ac3fe
		secondRetStatus := http.StatusBadRequest
		if rec2.Code != secondRetStatus {
			t.Fatalf("expected response code %v got %v", secondRetStatus, rec2.Code)
		}
	})
	t.Run("switching it on while the setting is on should fail", func(t *testing.T) {
		gaia.Cfg = &gaia.Config{
			Logger:       hclog.NewNullLogger(),
			DataPath:     dataDir,
			HomePath:     dataDir,
			PipelinePath: dataDir,
			Poll:         true,
		}
		req := httptest.NewRequest(echo.POST, "/", nil)
		req.Header.Set("Content-Type", "application/json")
		rec := httptest.NewRecorder()
		c := e.NewContext(req, rec)
		c.SetPath("/api/" + gaia.APIVersion + "/setttings/poll/on")

<<<<<<< HEAD
		_ = settingsHandler.pollOn(c)
=======
		_ = pp.SettingsPollOn(c)
>>>>>>> 532ac3fe
		retStatus := http.StatusBadRequest
		if rec.Code != retStatus {
			t.Fatalf("expected response code %v got %v", retStatus, rec.Code)
		}
	})
	t.Run("switching it off while the setting is on should pass", func(t *testing.T) {
		gaia.Cfg = &gaia.Config{
			Logger:       hclog.NewNullLogger(),
			DataPath:     dataDir,
			HomePath:     dataDir,
			PipelinePath: dataDir,
			Poll:         true,
		}
		req := httptest.NewRequest(echo.POST, "/", nil)
		req.Header.Set("Content-Type", "application/json")
		rec := httptest.NewRecorder()
		c := e.NewContext(req, rec)
		c.SetPath("/api/" + gaia.APIVersion + "/setttings/poll/off")

<<<<<<< HEAD
		_ = settingsHandler.pollOff(c)
=======
		_ = pp.SettingsPollOff(c)
>>>>>>> 532ac3fe
		retStatus := http.StatusOK
		if rec.Code != retStatus {
			t.Fatalf("expected response code %v got %v", retStatus, rec.Code)
		}
		if gaia.Cfg.Poll != false {
			t.Fatalf("poll value should have been set to false. was: %v", gaia.Cfg.Poll)
		}
	})
	t.Run("switching it off while the setting is off should fail", func(t *testing.T) {
		gaia.Cfg = &gaia.Config{
			Logger:       hclog.NewNullLogger(),
			DataPath:     dataDir,
			HomePath:     dataDir,
			PipelinePath: dataDir,
			Poll:         false,
		}
		req := httptest.NewRequest(echo.POST, "/", nil)
		req.Header.Set("Content-Type", "application/json")
		rec := httptest.NewRecorder()
		c := e.NewContext(req, rec)
		c.SetPath("/api/" + gaia.APIVersion + "/setttings/poll/off")

<<<<<<< HEAD
		_ = settingsHandler.pollOff(c)
=======
		_ = pp.SettingsPollOff(c)
>>>>>>> 532ac3fe
		retStatus := http.StatusBadRequest
		if rec.Code != retStatus {
			t.Fatalf("expected response code %v got %v", retStatus, rec.Code)
		}
	})
	t.Run("getting the value should return the correct setting", func(t *testing.T) {
		gaia.Cfg = &gaia.Config{
			Logger:       hclog.NewNullLogger(),
			DataPath:     dataDir,
			HomePath:     dataDir,
			PipelinePath: dataDir,
			Poll:         true,
		}
		req := httptest.NewRequest(echo.GET, "/", nil)
		req.Header.Set("Content-Type", "application/json")
		rec := httptest.NewRecorder()
		c := e.NewContext(req, rec)
		c.SetPath("/api/" + gaia.APIVersion + "/setttings/poll")

<<<<<<< HEAD
		_ = settingsHandler.pollGet(c)
=======
		_ = pp.SettingsPollGet(c)
>>>>>>> 532ac3fe
		retStatus := http.StatusOK
		if rec.Code != retStatus {
			t.Fatalf("expected response code %v got %v", retStatus, rec.Code)
		}
		var s status
		_ = json.NewDecoder(rec.Body).Decode(&s)
		if s.Status != true {
			t.Fatalf("expected returned status to be true. was: %v", s.Status)
		}
	})
}

func TestGettingSettingFromDBTakesPrecedence(t *testing.T) {
	tmp, _ := ioutil.TempDir("", "TestGettingSettingFromDBTakesPrecedence")
	dataDir := tmp

	gaia.Cfg = &gaia.Config{
		Logger:       hclog.NewNullLogger(),
		DataPath:     dataDir,
		HomePath:     dataDir,
		PipelinePath: dataDir,
		Poll:         false,
	}

	pipelineService := pipeline.NewGaiaPipelineService(pipeline.Dependencies{
		Scheduler: &mockScheduleService{},
	})

	handlerService := NewGaiaHandler(Dependencies{
		Scheduler:       &mockScheduleService{},
		PipelineService: pipelineService,
	})
<<<<<<< HEAD

=======
	pp := pipelines.NewPipelineProvider(pipelines.Dependencies{
		Scheduler:       &mockScheduleService{},
		PipelineService: pipelineService,
	})
	// // Initialize echo
>>>>>>> 532ac3fe
	e := echo.New()
	_ = handlerService.InitHandlers(e)
	get := func() (*gaia.StoreConfig, error) {
		return &gaia.StoreConfig{
			Poll: true,
		}, nil
	}
	put := func(*gaia.StoreConfig) error {
		return nil
	}
	m := mockSettingStoreService{get: get, put: put}

	req := httptest.NewRequest(echo.GET, "/", nil)
	req.Header.Set("Content-Type", "application/json")
	rec := httptest.NewRecorder()
	c := e.NewContext(req, rec)
	c.SetPath("/api/" + gaia.APIVersion + "/setttings/poll/")

<<<<<<< HEAD
	settingsHandler := newSettingsHandler(m)
	_ = settingsHandler.pollGet(c)
=======
	_ = pp.SettingsPollGet(c)
>>>>>>> 532ac3fe
	retStatus := http.StatusOK
	if rec.Code != retStatus {
		t.Fatalf("expected response code %v got %v", retStatus, rec.Code)
	}
	var s status
	_ = json.NewDecoder(rec.Body).Decode(&s)
	if s.Status != true {
		t.Fatalf("expected returned status to be true from storage. was: %v", s.Status)
	}
}

func TestSettingPollerOnAlsoSavesSettingsInDB(t *testing.T) {
	tmp, _ := ioutil.TempDir("", "TestSettingPollerOnAlsoSavesSettingsInDB")
	dataDir := tmp

	gaia.Cfg = &gaia.Config{
		Logger:       hclog.NewNullLogger(),
		DataPath:     dataDir,
		HomePath:     dataDir,
		PipelinePath: dataDir,
		Poll:         false,
	}

	pipelineService := pipeline.NewGaiaPipelineService(pipeline.Dependencies{
		Scheduler: &mockScheduleService{},
	})

	handlerService := NewGaiaHandler(Dependencies{
		Scheduler:       &mockScheduleService{},
		PipelineService: pipelineService,
	})
<<<<<<< HEAD

=======
	pp := pipelines.NewPipelineProvider(pipelines.Dependencies{
		Scheduler:       &mockScheduleService{},
		PipelineService: pipelineService,
	})
	// // Initialize echo
>>>>>>> 532ac3fe
	e := echo.New()
	_ = handlerService.InitHandlers(e)
	get := func() (*gaia.StoreConfig, error) {
		return &gaia.StoreConfig{
			Poll: true,
		}, nil
	}
	putCalled := false
	put := func(*gaia.StoreConfig) error {
		putCalled = true
		return nil
	}
	m := mockSettingStoreService{get: get, put: put}

	req := httptest.NewRequest(echo.POST, "/", nil)
	req.Header.Set("Content-Type", "application/json")
	rec := httptest.NewRecorder()
	c := e.NewContext(req, rec)
	c.SetPath("/api/" + gaia.APIVersion + "/setttings/poll/on")

<<<<<<< HEAD
	settingsHandler := newSettingsHandler(m)
	_ = settingsHandler.pollOn(c)
=======
	_ = pp.SettingsPollOn(c)
>>>>>>> 532ac3fe
	retStatus := http.StatusOK
	if rec.Code != retStatus {
		t.Fatalf("expected response code %v got %v", retStatus, rec.Code)
	}

	if putCalled != true {
		t.Fatal("SettingPut should have been called. Was not.")
	}
	putCalled = false
<<<<<<< HEAD
	_ = settingsHandler.pollOff(c)
=======
	_ = pp.SettingsPollOff(c)
>>>>>>> 532ac3fe
	if putCalled != true {
		t.Fatal("SettingPut should have been called. Was not.")
	}
}

func Test_SettingsHandler_RBACGet(t *testing.T) {
	gaia.Cfg = &gaia.Config{
		Logger: hclog.NewNullLogger(),
	}

	e := echo.New()
	m := &mockSettingStoreService{}
	settingsHandler := newSettingsHandler(m)

	t.Run("error from store returns 500", func(t *testing.T) {
		req := httptest.NewRequest(echo.GET, "/", nil)
		req.Header.Set("Content-Type", "application/json")
		rec := httptest.NewRecorder()
		c := e.NewContext(req, rec)
		c.SetPath("/api/" + gaia.APIVersion + "/setttings/rbac")

		m.rbacGet = func() (gaia.RBACConfig, error) {
			return gaia.RBACConfig{}, errors.New("store error")
		}

		_ = settingsHandler.rbacGet(c)

		assert.Equal(t, http.StatusInternalServerError, rec.Code)
		assert.Equal(t, "An error has occurred when retrieving settings.", rec.Body.String())
	})

	t.Run("valid settings from store returns correct value", func(t *testing.T) {
		m.rbacGet = func() (gaia.RBACConfig, error) {
			return gaia.RBACConfig{
				Enabled: true,
			}, nil
		}

		req := httptest.NewRequest(echo.GET, "/", nil)
		req.Header.Set("Content-Type", "application/json")
		rec := httptest.NewRecorder()
		c := e.NewContext(req, rec)
		c.SetPath("/api/" + gaia.APIVersion + "/setttings/rbac")

		_ = settingsHandler.rbacGet(c)

		assert.Equal(t, rec.Code, http.StatusOK)
		assert.Equal(t, rec.Body.String(), "{\"enabled\":true}\n")
	})
}

func Test_SettingsHandler_RBACPut(t *testing.T) {
	gaia.Cfg = &gaia.Config{
		Logger: hclog.NewNullLogger(),
	}

	e := echo.New()
	m := &mockSettingStoreService{}
	settingsHandler := newSettingsHandler(m)

	t.Run("store error returns 500", func(t *testing.T) {
		req := httptest.NewRequest(echo.GET, "/", nil)
		req.Header.Set("Content-Type", "application/json")
		rec := httptest.NewRecorder()
		c := e.NewContext(req, rec)
		c.SetPath("/api/" + gaia.APIVersion + "/setttings/rbac")

		m.rbacPut = func(config gaia.RBACConfig) error {
			return errors.New("store error")
		}

		_ = settingsHandler.rbacPut(c)

		assert.Equal(t, http.StatusInternalServerError, rec.Code)
		assert.Equal(t, "An error occurred while saving the settings.", rec.Body.String())
	})

	t.Run("store success returns 200", func(t *testing.T) {
		m.rbacGet = func() (gaia.RBACConfig, error) {
			return gaia.RBACConfig{
				Enabled: true,
			}, nil
		}

		req := httptest.NewRequest(echo.GET, "/", nil)
		req.Header.Set("Content-Type", "application/json")
		rec := httptest.NewRecorder()
		c := e.NewContext(req, rec)
		c.SetPath("/api/" + gaia.APIVersion + "/setttings/rbac")

		m.rbacPut = func(config gaia.RBACConfig) error {
			return nil
		}

		_ = settingsHandler.rbacPut(c)

		assert.Equal(t, rec.Code, http.StatusOK)
		assert.Equal(t, rec.Body.String(), "Settings have been updated.")
	})
}<|MERGE_RESOLUTION|>--- conflicted
+++ resolved
@@ -8,14 +8,6 @@
 	"net/http/httptest"
 	"testing"
 
-<<<<<<< HEAD
-	"github.com/gaia-pipeline/gaia/workers/pipeline"
-	"github.com/hashicorp/go-hclog"
-	"github.com/labstack/echo"
-	"github.com/stretchr/testify/assert"
-
-	"github.com/gaia-pipeline/gaia"
-=======
 	hclog "github.com/hashicorp/go-hclog"
 	"github.com/labstack/echo"
 
@@ -24,7 +16,12 @@
 	"github.com/gaia-pipeline/gaia/services"
 	gStore "github.com/gaia-pipeline/gaia/store"
 	"github.com/gaia-pipeline/gaia/workers/pipeline"
->>>>>>> 532ac3fe
+	"github.com/gaia-pipeline/gaia/workers/pipeline"
+	"github.com/hashicorp/go-hclog"
+	"github.com/labstack/echo"
+	"github.com/stretchr/testsettingsHandler := newSettingsHandler(s.deps.Store)ify/assert"
+
+	"github.com/gaia-pipeline/gaia"
 )
 
 type status struct {
@@ -74,15 +71,11 @@
 		Scheduler:       &mockScheduleService{},
 		PipelineService: pipelineService,
 	})
-<<<<<<< HEAD
-
-=======
 	pp := pipelines.NewPipelineProvider(pipelines.Dependencies{
 		Scheduler:       &mockScheduleService{},
 		PipelineService: pipelineService,
 	})
 	// // Initialize echo
->>>>>>> 532ac3fe
 	e := echo.New()
 	_ = handlerService.InitHandlers(e)
 	get := func() (*gaia.StoreConfig, error) {
@@ -102,11 +95,7 @@
 		c := e.NewContext(req, rec)
 		c.SetPath("/api/" + gaia.APIVersion + "/setttings/poll/on")
 
-<<<<<<< HEAD
-		_ = settingsHandler.pollOn(c)
-=======
 		_ = pp.SettingsPollOn(c)
->>>>>>> 532ac3fe
 		retStatus := http.StatusOK
 		if rec.Code != retStatus {
 			t.Fatalf("expected response code %v got %v", retStatus, rec.Code)
@@ -118,11 +107,7 @@
 		c2 := e.NewContext(req2, rec2)
 		c2.SetPath("/api/" + gaia.APIVersion + "/setttings/poll/on")
 
-<<<<<<< HEAD
-		_ = settingsHandler.pollOn(c2)
-=======
 		_ = pp.SettingsPollOn(c2)
->>>>>>> 532ac3fe
 		secondRetStatus := http.StatusBadRequest
 		if rec2.Code != secondRetStatus {
 			t.Fatalf("expected response code %v got %v", secondRetStatus, rec2.Code)
@@ -142,11 +127,7 @@
 		c := e.NewContext(req, rec)
 		c.SetPath("/api/" + gaia.APIVersion + "/setttings/poll/on")
 
-<<<<<<< HEAD
-		_ = settingsHandler.pollOn(c)
-=======
 		_ = pp.SettingsPollOn(c)
->>>>>>> 532ac3fe
 		retStatus := http.StatusBadRequest
 		if rec.Code != retStatus {
 			t.Fatalf("expected response code %v got %v", retStatus, rec.Code)
@@ -166,11 +147,7 @@
 		c := e.NewContext(req, rec)
 		c.SetPath("/api/" + gaia.APIVersion + "/setttings/poll/off")
 
-<<<<<<< HEAD
-		_ = settingsHandler.pollOff(c)
-=======
 		_ = pp.SettingsPollOff(c)
->>>>>>> 532ac3fe
 		retStatus := http.StatusOK
 		if rec.Code != retStatus {
 			t.Fatalf("expected response code %v got %v", retStatus, rec.Code)
@@ -193,11 +170,7 @@
 		c := e.NewContext(req, rec)
 		c.SetPath("/api/" + gaia.APIVersion + "/setttings/poll/off")
 
-<<<<<<< HEAD
-		_ = settingsHandler.pollOff(c)
-=======
 		_ = pp.SettingsPollOff(c)
->>>>>>> 532ac3fe
 		retStatus := http.StatusBadRequest
 		if rec.Code != retStatus {
 			t.Fatalf("expected response code %v got %v", retStatus, rec.Code)
@@ -217,11 +190,7 @@
 		c := e.NewContext(req, rec)
 		c.SetPath("/api/" + gaia.APIVersion + "/setttings/poll")
 
-<<<<<<< HEAD
-		_ = settingsHandler.pollGet(c)
-=======
 		_ = pp.SettingsPollGet(c)
->>>>>>> 532ac3fe
 		retStatus := http.StatusOK
 		if rec.Code != retStatus {
 			t.Fatalf("expected response code %v got %v", retStatus, rec.Code)
@@ -254,15 +223,11 @@
 		Scheduler:       &mockScheduleService{},
 		PipelineService: pipelineService,
 	})
-<<<<<<< HEAD
-
-=======
 	pp := pipelines.NewPipelineProvider(pipelines.Dependencies{
 		Scheduler:       &mockScheduleService{},
 		PipelineService: pipelineService,
 	})
-	// // Initialize echo
->>>>>>> 532ac3fe
+
 	e := echo.New()
 	_ = handlerService.InitHandlers(e)
 	get := func() (*gaia.StoreConfig, error) {
@@ -281,12 +246,7 @@
 	c := e.NewContext(req, rec)
 	c.SetPath("/api/" + gaia.APIVersion + "/setttings/poll/")
 
-<<<<<<< HEAD
-	settingsHandler := newSettingsHandler(m)
-	_ = settingsHandler.pollGet(c)
-=======
 	_ = pp.SettingsPollGet(c)
->>>>>>> 532ac3fe
 	retStatus := http.StatusOK
 	if rec.Code != retStatus {
 		t.Fatalf("expected response code %v got %v", retStatus, rec.Code)
@@ -318,15 +278,11 @@
 		Scheduler:       &mockScheduleService{},
 		PipelineService: pipelineService,
 	})
-<<<<<<< HEAD
-
-=======
 	pp := pipelines.NewPipelineProvider(pipelines.Dependencies{
 		Scheduler:       &mockScheduleService{},
 		PipelineService: pipelineService,
 	})
 	// // Initialize echo
->>>>>>> 532ac3fe
 	e := echo.New()
 	_ = handlerService.InitHandlers(e)
 	get := func() (*gaia.StoreConfig, error) {
@@ -347,12 +303,7 @@
 	c := e.NewContext(req, rec)
 	c.SetPath("/api/" + gaia.APIVersion + "/setttings/poll/on")
 
-<<<<<<< HEAD
-	settingsHandler := newSettingsHandler(m)
-	_ = settingsHandler.pollOn(c)
-=======
 	_ = pp.SettingsPollOn(c)
->>>>>>> 532ac3fe
 	retStatus := http.StatusOK
 	if rec.Code != retStatus {
 		t.Fatalf("expected response code %v got %v", retStatus, rec.Code)
@@ -362,11 +313,7 @@
 		t.Fatal("SettingPut should have been called. Was not.")
 	}
 	putCalled = false
-<<<<<<< HEAD
-	_ = settingsHandler.pollOff(c)
-=======
 	_ = pp.SettingsPollOff(c)
->>>>>>> 532ac3fe
 	if putCalled != true {
 		t.Fatal("SettingPut should have been called. Was not.")
 	}
