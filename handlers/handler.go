--- conflicted
+++ resolved
@@ -2,16 +2,7 @@
 
 import (
 	"errors"
-<<<<<<< HEAD
 	"github.com/GeertJohan/go.rice"
-=======
-	"fmt"
-	"net/http"
-	"strings"
-
-	rice "github.com/GeertJohan/go.rice"
-	jwt "github.com/dgrijalva/jwt-go"
->>>>>>> 74787335
 	"github.com/gaia-pipeline/gaia"
 	"github.com/labstack/echo"
 	"github.com/labstack/echo/middleware"
@@ -19,14 +10,6 @@
 )
 
 var (
-<<<<<<< HEAD
-	// errPathLength is a validation error during pipeline name input
-	errPathLength = errors.New("name of pipeline is empty or one of the path elements length exceeds 50 characters")
-=======
-	// errNotAuthorized is thrown when user wants to access resource which is protected
-	errNotAuthorized = errors.New("no or invalid jwt token provided. You are not authorized")
->>>>>>> 74787335
-
 	// errPipelineNotFound is thrown when a pipeline was not found with the given id
 	errPipelineNotFound = errors.New("pipeline not found with the given id")
 
