package handlers

import (
	"errors"
	"net/http"

	rice "github.com/GeertJohan/go.rice"
	"github.com/gaia-pipeline/gaia"
	"github.com/gaia-pipeline/gaia/auth"
	"github.com/labstack/echo"
	"github.com/labstack/echo/middleware"
)

var (
	// errPipelineNotFound is thrown when a pipeline was not found with the given id
	errPipelineNotFound = errors.New("pipeline not found with the given id")

	// errInvalidPipelineID is thrown when the given pipeline id is not valid
	errInvalidPipelineID = errors.New("the given pipeline id is not valid")

	// errPipelineRunNotFound is thrown when a pipeline run was not found with the given id
	errPipelineRunNotFound = errors.New("pipeline run not found with the given id")

	// errPipelineDelete is thrown when a pipeline binary could not be deleted
	errPipelineDelete = errors.New("pipeline could not be deleted. Perhaps you don't have the right permissions")

	// errPipelineRename is thrown when a pipeline binary could not be renamed
	errPipelineRename = errors.New("pipeline could not be renamed")
)

// InitHandlers initializes(registers) all handlers
func InitHandlers(e *echo.Echo) error {
	// Define prefix
	p := "/api/" + gaia.APIVersion + "/"

	// --- Register handlers at echo instance ---

	// Users
	e.POST(p+"login", UserLogin)
	e.GET(p+"users", UserGetAll)
	e.POST(p+"user/password", UserChangePassword)
	e.DELETE(p+"user/:username", UserDelete)
	e.GET(p+"user/:username/permissions", UserGetPermissions)
	e.PUT(p+"user/:username/permissions", UserPutPermissions)
	e.POST(p+"user", UserAdd)

	perms := e.Group(p + "permission")
	perms.GET("", PermissionGetAll)

	// Pipelines
	e.POST(p+"pipeline", CreatePipeline)
	e.POST(p+"pipeline/gitlsremote", PipelineGitLSRemote)
	e.GET(p+"pipeline/name", PipelineNameAvailable)
	e.POST(p+"pipeline/githook", GitWebHook)
	e.GET(p+"pipeline/created", CreatePipelineGetAll)
	e.GET(p+"pipeline", PipelineGetAll)
	e.GET(p+"pipeline/:pipelineid", PipelineGet)
	e.PUT(p+"pipeline/:pipelineid", PipelineUpdate)
	e.DELETE(p+"pipeline/:pipelineid", PipelineDelete)
	e.POST(p+"pipeline/:pipelineid/start", PipelineStart)
	e.POST(p+"pipeline/:pipelineid/:pipelinetoken/trigger", PipelineTrigger)
	e.GET(p+"pipeline/latest", PipelineGetAllWithLatestRun)
	e.POST(p+"pipeline/periodicschedules", PipelineCheckPeriodicSchedules)

	// PipelineRun
	e.POST(p+"pipelinerun/:pipelineid/:runid/stop", PipelineStop)
	e.GET(p+"pipelinerun/:pipelineid/:runid", PipelineRunGet)
	e.GET(p+"pipelinerun/:pipelineid", PipelineGetAllRuns)
	e.GET(p+"pipelinerun/:pipelineid/latest", PipelineGetLatestRun)
	e.GET(p+"pipelinerun/:pipelineid/:runid/log", GetJobLogs)

	// Secrets
	e.GET(p+"secrets", ListSecrets)
	e.DELETE(p+"secret/:key", RemoveSecret)
	e.POST(p+"secret", SetSecret)
	e.PUT(p+"secret/update", SetSecret)

	// Middleware
	e.Use(middleware.Recover())
	//e.Use(middleware.Logger())
	e.Use(middleware.BodyLimit("32M"))
	e.Use(AuthMiddleware(&AuthConfig{
		RoleCategories: auth.DefaultUserRoles,
	}))

	// Extra options
	e.HideBanner = true

	// Are we in production mode?
	if !gaia.Cfg.DevMode {
		staticAssets, err := rice.FindBox("../frontend/dist")
		if err != nil {
			gaia.Cfg.Logger.Error("Cannot find assets in production mode.")
			return err
		}

		// Register handler for static assets
		assetHandler := http.FileServer(staticAssets.HTTPBox())
		e.GET("/", echo.WrapHandler(assetHandler))
		e.GET("/favicon.ico", echo.WrapHandler(assetHandler))
		e.GET("/assets/css/*", echo.WrapHandler(http.StripPrefix("/", assetHandler)))
		e.GET("/assets/js/*", echo.WrapHandler(http.StripPrefix("/", assetHandler)))
		e.GET("/assets/css/assets/fonts/*", echo.WrapHandler(http.StripPrefix("/assets/css/", assetHandler)))
		e.GET("/assets/img/*", echo.WrapHandler(http.StripPrefix("/", assetHandler)))
	}

	return nil
<<<<<<< HEAD
}

// authBarrier is the middleware which prevents user exploits.
// It makes sure that the request contains a valid jwt token.
// TODO: Role based access
func authBarrier(next echo.HandlerFunc) echo.HandlerFunc {
	return func(c echo.Context) error {
		// Login, WebHook callback and static resources are open
		// The webhook callback has it's own authentication method
		if strings.Contains(c.Path(), "/login") ||
			c.Path() == "/" ||
			strings.Contains(c.Path(), "/assets/") ||
			c.Path() == "/favicon.ico" ||
			strings.Contains(c.Path(), "pipeline/githook") ||
			strings.Contains(c.Path(), "/trigger") {
			return next(c)
		}

		// Get JWT token
		jwtRaw := c.Request().Header.Get("Authorization")
		split := strings.Split(jwtRaw, " ")
		if len(split) != 2 {
			return c.String(http.StatusForbidden, errNotAuthorized.Error())
		}
		jwtString := split[1]

		// Parse token
		token, err := jwt.Parse(jwtString, func(token *jwt.Token) (interface{}, error) {
			signingMethodError := fmt.Errorf("unexpected signing method: %v", token.Header["alg"])
			switch token.Method.(type) {
			case *jwt.SigningMethodHMAC:
				if _, ok := gaia.Cfg.JWTKey.([]byte); !ok {
					return nil, signingMethodError
				}
				return gaia.Cfg.JWTKey, nil
			case *jwt.SigningMethodRSA:
				if _, ok := gaia.Cfg.JWTKey.(*rsa.PrivateKey); !ok {
					return nil, signingMethodError
				}
				return gaia.Cfg.JWTKey.(*rsa.PrivateKey).Public(), nil
			default:
				return nil, signingMethodError
			}
		})
		if err != nil {
			return c.String(http.StatusForbidden, err.Error())
		}

		// Validate token
		if _, ok := token.Claims.(jwt.MapClaims); ok && token.Valid {
			// All ok, continue
			return next(c)
		}
		return c.String(http.StatusForbidden, errNotAuthorized.Error())
	}
=======
>>>>>>> 41ccd5c5
}<|MERGE_RESOLUTION|>--- conflicted
+++ resolved
@@ -105,62 +105,4 @@
 	}
 
 	return nil
-<<<<<<< HEAD
-}
-
-// authBarrier is the middleware which prevents user exploits.
-// It makes sure that the request contains a valid jwt token.
-// TODO: Role based access
-func authBarrier(next echo.HandlerFunc) echo.HandlerFunc {
-	return func(c echo.Context) error {
-		// Login, WebHook callback and static resources are open
-		// The webhook callback has it's own authentication method
-		if strings.Contains(c.Path(), "/login") ||
-			c.Path() == "/" ||
-			strings.Contains(c.Path(), "/assets/") ||
-			c.Path() == "/favicon.ico" ||
-			strings.Contains(c.Path(), "pipeline/githook") ||
-			strings.Contains(c.Path(), "/trigger") {
-			return next(c)
-		}
-
-		// Get JWT token
-		jwtRaw := c.Request().Header.Get("Authorization")
-		split := strings.Split(jwtRaw, " ")
-		if len(split) != 2 {
-			return c.String(http.StatusForbidden, errNotAuthorized.Error())
-		}
-		jwtString := split[1]
-
-		// Parse token
-		token, err := jwt.Parse(jwtString, func(token *jwt.Token) (interface{}, error) {
-			signingMethodError := fmt.Errorf("unexpected signing method: %v", token.Header["alg"])
-			switch token.Method.(type) {
-			case *jwt.SigningMethodHMAC:
-				if _, ok := gaia.Cfg.JWTKey.([]byte); !ok {
-					return nil, signingMethodError
-				}
-				return gaia.Cfg.JWTKey, nil
-			case *jwt.SigningMethodRSA:
-				if _, ok := gaia.Cfg.JWTKey.(*rsa.PrivateKey); !ok {
-					return nil, signingMethodError
-				}
-				return gaia.Cfg.JWTKey.(*rsa.PrivateKey).Public(), nil
-			default:
-				return nil, signingMethodError
-			}
-		})
-		if err != nil {
-			return c.String(http.StatusForbidden, err.Error())
-		}
-
-		// Validate token
-		if _, ok := token.Claims.(jwt.MapClaims); ok && token.Valid {
-			// All ok, continue
-			return next(c)
-		}
-		return c.String(http.StatusForbidden, errNotAuthorized.Error())
-	}
-=======
->>>>>>> 41ccd5c5
 }