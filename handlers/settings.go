package handlers

import (
	"net/http"

	"github.com/labstack/echo"

	"github.com/gaia-pipeline/gaia"
	"github.com/gaia-pipeline/gaia/store"
)

const msgSomethingWentWrong = "Something went wrong while retrieving settings information."

type settingsHandler struct {
	store store.SettingsStore
}

func newSettingsHandler(store store.SettingsStore) *settingsHandler {
	return &settingsHandler{store: store}
}

<<<<<<< HEAD
// SettingsPollOn turn on polling functionality.
func (h *settingsHandler) pollOn(c echo.Context) error {
	configStore, err := h.store.SettingsGet()
	if err != nil {
		return c.String(http.StatusInternalServerError, msgSomethingWentWrong)
	}

	gaia.Cfg.Poll = true

	if err := pipeline.StartPoller(); err != nil {
		return c.String(http.StatusBadRequest, err.Error())
	}

	configStore.Poll = true
	if err := h.store.SettingsPut(configStore); err != nil {
		return c.String(http.StatusBadRequest, err.Error())
	}

	return c.String(http.StatusOK, "Polling is turned on.")
}

// SettingsPollOff turn off polling functionality.
func (h *settingsHandler) pollOff(c echo.Context) error {
	configStore, err := h.store.SettingsGet()
	if err != nil {
		return c.String(http.StatusInternalServerError, msgSomethingWentWrong)
	}

	gaia.Cfg.Poll = false

	if err := pipeline.StopPoller(); err != nil {
		return c.String(http.StatusBadRequest, err.Error())
	}

	configStore.Poll = true
	if err = h.store.SettingsPut(configStore); err != nil {
		return c.String(http.StatusBadRequest, err.Error())
	}

	return c.String(http.StatusOK, "Polling is turned off.")
}

type pollStatus struct {
	Status bool
}

// SettingsPollGet get status of polling functionality.
func (h *settingsHandler) pollGet(c echo.Context) error {
	configStore, err := h.store.SettingsGet()
	if err != nil {
		return c.String(http.StatusInternalServerError, msgSomethingWentWrong)
	}

	var ps pollStatus
	if gaia.Cfg.Poll {
		ps.Status = true
	} else {
		ps.Status = configStore.Poll
	}

	return c.JSON(http.StatusOK, ps)
}

type rbacToggleRequest struct {
	Enabled bool `json:"enabled"`
}

func (h *settingsHandler) rbacToggle(c echo.Context) error {
	var request rbacToggleRequest
	if err := c.Bind(&request); err != nil {
		gaia.Cfg.Logger.Error("failed to bind body", "error", err.Error())
		return c.String(http.StatusBadRequest, "Invalid body provided.")
	}

	settings, err := h.store.SettingsGet()
	if err != nil {
		gaia.Cfg.Logger.Error("failed to get store settings", "error", err.Error())
		return c.String(http.StatusInternalServerError, msgSomethingWentWrong)
=======
func (h *settingsHandler) rbacPut(c echo.Context) error {
	var cfg gaia.RBACConfig
	if err := c.Bind(&cfg); err != nil {
		return c.String(http.StatusInternalServerError, "Unable to parse request body.")
>>>>>>> e8de117b
	}

	settings.RBACEnabled = request.Enabled

	if err := h.store.SettingsPut(settings); err != nil {
		gaia.Cfg.Logger.Error("failed to put store settings", "error", err.Error())
		return c.String(http.StatusInternalServerError, "An error occurred while saving the settings.")
	}

	return c.String(http.StatusOK, "Settings have been updated.")
}

type rbacGetResponse struct {
	Enabled bool `json:"enabled"`
}

func (h *settingsHandler) rbacGet(c echo.Context) error {
	settings, err := h.store.SettingsGet()
	if err != nil {
		gaia.Cfg.Logger.Error("failed to get store settings", "error", err.Error())
		return c.String(http.StatusInternalServerError, msgSomethingWentWrong)
	}

	response := rbacGetResponse{}
	if gaia.Cfg.RBACEnabled {
		response.Enabled = true
	} else {
		response.Enabled = settings.RBACEnabled
	}

	return c.JSON(http.StatusOK, rbacGetResponse{Enabled: settings.RBACEnabled})
}<|MERGE_RESOLUTION|>--- conflicted
+++ resolved
@@ -19,70 +19,6 @@
 	return &settingsHandler{store: store}
 }
 
-<<<<<<< HEAD
-// SettingsPollOn turn on polling functionality.
-func (h *settingsHandler) pollOn(c echo.Context) error {
-	configStore, err := h.store.SettingsGet()
-	if err != nil {
-		return c.String(http.StatusInternalServerError, msgSomethingWentWrong)
-	}
-
-	gaia.Cfg.Poll = true
-
-	if err := pipeline.StartPoller(); err != nil {
-		return c.String(http.StatusBadRequest, err.Error())
-	}
-
-	configStore.Poll = true
-	if err := h.store.SettingsPut(configStore); err != nil {
-		return c.String(http.StatusBadRequest, err.Error())
-	}
-
-	return c.String(http.StatusOK, "Polling is turned on.")
-}
-
-// SettingsPollOff turn off polling functionality.
-func (h *settingsHandler) pollOff(c echo.Context) error {
-	configStore, err := h.store.SettingsGet()
-	if err != nil {
-		return c.String(http.StatusInternalServerError, msgSomethingWentWrong)
-	}
-
-	gaia.Cfg.Poll = false
-
-	if err := pipeline.StopPoller(); err != nil {
-		return c.String(http.StatusBadRequest, err.Error())
-	}
-
-	configStore.Poll = true
-	if err = h.store.SettingsPut(configStore); err != nil {
-		return c.String(http.StatusBadRequest, err.Error())
-	}
-
-	return c.String(http.StatusOK, "Polling is turned off.")
-}
-
-type pollStatus struct {
-	Status bool
-}
-
-// SettingsPollGet get status of polling functionality.
-func (h *settingsHandler) pollGet(c echo.Context) error {
-	configStore, err := h.store.SettingsGet()
-	if err != nil {
-		return c.String(http.StatusInternalServerError, msgSomethingWentWrong)
-	}
-
-	var ps pollStatus
-	if gaia.Cfg.Poll {
-		ps.Status = true
-	} else {
-		ps.Status = configStore.Poll
-	}
-
-	return c.JSON(http.StatusOK, ps)
-}
-
 type rbacToggleRequest struct {
 	Enabled bool `json:"enabled"`
 }
@@ -98,12 +34,6 @@
 	if err != nil {
 		gaia.Cfg.Logger.Error("failed to get store settings", "error", err.Error())
 		return c.String(http.StatusInternalServerError, msgSomethingWentWrong)
-=======
-func (h *settingsHandler) rbacPut(c echo.Context) error {
-	var cfg gaia.RBACConfig
-	if err := c.Bind(&cfg); err != nil {
-		return c.String(http.StatusInternalServerError, "Unable to parse request body.")
->>>>>>> e8de117b
 	}
 
 	settings.RBACEnabled = request.Enabled
