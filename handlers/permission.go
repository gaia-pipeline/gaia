package handlers

import (
	"fmt"
	"net/http"

<<<<<<< HEAD
	"github.com/gaia-pipeline/gaia"
	"github.com/gaia-pipeline/gaia/auth"
	"github.com/gaia-pipeline/gaia/services"
=======
	"github.com/gaia-pipeline/gaia/helper/rolehelper"
>>>>>>> ec282412
	"github.com/labstack/echo"
)

// PermissionGetAll simply returns a list of all the roles available.
func PermissionGetAll(c echo.Context) error {
<<<<<<< HEAD
	return c.JSON(http.StatusOK, auth.DefaultUserRoles)
}

// UserGetPermissions returns the permissions for a user.
func UserGetPermissions(c echo.Context) error {
	u := c.Param("username")
	storeService, _ := services.StorageService()
	perms, err := storeService.UserPermissionsGet(u)
	if err != nil {
		return c.String(http.StatusBadRequest, err.Error())
	}
	return c.JSON(http.StatusOK, perms)
}

// UserPutPermissions adds or updates permissions for a user.
func UserPutPermissions(c echo.Context) error {
	var perms *gaia.UserPermission
	if err := c.Bind(&perms); err != nil {
		return c.String(http.StatusBadRequest, "Invalid parameters given for request")
	}
	storeService, _ := services.StorageService()
	err := storeService.UserPermissionsPut(perms)
	if err != nil {
		return c.String(http.StatusBadRequest, err.Error())
	}
	return c.String(http.StatusOK, "Permissions have been updated")
}

// UserPermissionGroupAdd adds a new permission group. Errors if already exists.
func UserPermissionGroupAdd(c echo.Context) error {
	var group *gaia.UserPermissionGroup
	if err := c.Bind(&group); err != nil {
		return c.String(http.StatusBadRequest, "Invalid parameters given for request")
	}

	storeService, _ := services.StorageService()

	// Check for an existing group and fail if it exists.
	existing, err := storeService.UserPermissionGroupGet(group.Name)
	if err != nil {
		return c.String(http.StatusBadRequest, err.Error())
	}
	if existing != nil {
		return c.String(http.StatusBadRequest, fmt.Sprintf("Permission group %s already exists", group.Name))
	}

	err = storeService.UserPermissionGroupPut(group)
	if err != nil {
		return c.String(http.StatusBadRequest, err.Error())
	}

	return c.String(http.StatusOK, fmt.Sprintf("Created permission group %s", group.Name))
}

// UserPermissionGroupUpdate updates a permission group.
func UserPermissionGroupUpdate(c echo.Context) error {
	var group *gaia.UserPermissionGroup
	if err := c.Bind(&group); err != nil {
		return c.String(http.StatusBadRequest, "Invalid parameters given for request")
	}

	storeService, _ := services.StorageService()

	err := storeService.UserPermissionGroupPut(group)
	if err != nil {
		return c.String(http.StatusBadRequest, err.Error())
	}

	return c.String(http.StatusOK, fmt.Sprintf("Updated permission group %s", group.Name))
}

// UserPermissionGroupGet gets a permission group with the specified name.
func UserPermissionGroupGet(c echo.Context) error {
	name := c.Param("name")

	storeService, _ := services.StorageService()

	group, err := storeService.UserPermissionGroupGet(name)
	if err != nil {
		return c.String(http.StatusBadRequest, err.Error())
	}

	return c.JSON(http.StatusOK, group)
}

// UserPermissionGroupGetAll returns all permission groups.
func UserPermissionGroupGetAll(c echo.Context) error {
	storeService, _ := services.StorageService()

	groups, err := storeService.UserPermissionGroupGetAll()
	if err != nil {
		return c.String(http.StatusBadRequest, err.Error())
	}

	return c.JSON(http.StatusOK, groups)
}

// UserPermissionGroupDelete deletes a permission group with the specified name.
func UserPermissionGroupDelete(c echo.Context) error {
	name := c.Param("name")

	storeService, _ := services.StorageService()

	err := storeService.UserPermissionGroupDelete(name)
	if err != nil {
		return c.String(http.StatusBadRequest, err.Error())
	}

	return c.String(http.StatusOK, fmt.Sprintf("Deleted permission group %s", name))
=======
	return c.JSON(http.StatusOK, rolehelper.DefaultUserRoles)
>>>>>>> ec282412
}<|MERGE_RESOLUTION|>--- conflicted
+++ resolved
@@ -4,20 +4,15 @@
 	"fmt"
 	"net/http"
 
-<<<<<<< HEAD
 	"github.com/gaia-pipeline/gaia"
-	"github.com/gaia-pipeline/gaia/auth"
+	"github.com/gaia-pipeline/gaia/helper/rolehelper"
 	"github.com/gaia-pipeline/gaia/services"
-=======
-	"github.com/gaia-pipeline/gaia/helper/rolehelper"
->>>>>>> ec282412
 	"github.com/labstack/echo"
 )
 
 // PermissionGetAll simply returns a list of all the roles available.
 func PermissionGetAll(c echo.Context) error {
-<<<<<<< HEAD
-	return c.JSON(http.StatusOK, auth.DefaultUserRoles)
+	return c.JSON(http.StatusOK, rolehelper.DefaultUserRoles)
 }
 
 // UserGetPermissions returns the permissions for a user.
@@ -126,7 +121,4 @@
 	}
 
 	return c.String(http.StatusOK, fmt.Sprintf("Deleted permission group %s", name))
-=======
-	return c.JSON(http.StatusOK, rolehelper.DefaultUserRoles)
->>>>>>> ec282412
 }