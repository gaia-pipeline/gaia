--- conflicted
+++ resolved
@@ -3,13 +3,9 @@
 import (
 	"net/http"
 
-<<<<<<< HEAD
 	"github.com/gaia-pipeline/gaia/auth"
 	"github.com/labstack/echo/v4"
-=======
 	"github.com/gaia-pipeline/gaia/helper/rolehelper"
-	"github.com/labstack/echo"
->>>>>>> 133a50d3
 )
 
 // PermissionGetAll simply returns a list of all the roles available.
