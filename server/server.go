--- conflicted
+++ resolved
@@ -22,12 +22,6 @@
 	"github.com/hashicorp/go-hclog"
 	"github.com/labstack/echo/v4"
 	"github.com/gaia-pipeline/gaia/workers/agent"
-<<<<<<< HEAD
-	"github.com/gaia-pipeline/gaia/workers/server"
-=======
-	hclog "github.com/hashicorp/go-hclog"
-	"github.com/labstack/echo"
->>>>>>> b2dfb956
 )
 
 var (
@@ -87,18 +81,11 @@
 // Start initiates all components of Gaia and starts the server/agent.
 func Start() (err error) {
 	// Parse command line flags
-<<<<<<< HEAD
-
-  // We are ignoring errors explicitly here, because this is trying
-	// to parse .gaia_config file even if we didn't create it as a fallback.
-	_ = fs.Parse(os.Args[1:])
-=======
 	if err := fs.Parse(os.Args[1:]); err != nil {
 		if err.Error() == "flag: help requested" {
 			return nil
 		}
 	}
->>>>>>> b2dfb956
 
 	// Check version switch
 	if gaia.Cfg.VersionSwitch {
