--- conflicted
+++ resolved
@@ -8,28 +8,17 @@
 	"os"
 	"path/filepath"
 
-<<<<<<< HEAD
 	"github.com/dgrijalva/jwt-go"
-=======
 	"github.com/gaia-pipeline/gaia/workers/pipeline"
-
-	jwt "github.com/dgrijalva/jwt-go"
->>>>>>> 133a50d3
 	"github.com/gaia-pipeline/flag"
 	"github.com/gaia-pipeline/gaia"
 	"github.com/gaia-pipeline/gaia/handlers"
 	"github.com/gaia-pipeline/gaia/security"
 	"github.com/gaia-pipeline/gaia/services"
-<<<<<<< HEAD
-	"github.com/gaia-pipeline/gaia/workers/pipeline"
 	"github.com/hashicorp/go-hclog"
 	"github.com/labstack/echo/v4"
-=======
 	"github.com/gaia-pipeline/gaia/workers/agent"
 	"github.com/gaia-pipeline/gaia/workers/server"
-	hclog "github.com/hashicorp/go-hclog"
-	"github.com/labstack/echo"
->>>>>>> 133a50d3
 )
 
 var (
@@ -84,13 +73,10 @@
 // Start initiates all components of Gaia and starts the server/agent.
 func Start() (err error) {
 	// Parse command line flags
-<<<<<<< HEAD
-	// We are ignoring errors explicitly here, because this is trying
+
+  // We are ignoring errors explicitly here, because this is trying
 	// to parse .gaia_config file even if we didn't create it as a fallback.
 	_ = fs.Parse(os.Args[1:])
-=======
-	fs.Parse(os.Args[1:])
->>>>>>> 133a50d3
 
 	// Check version switch
 	if gaia.Cfg.VersionSwitch {
