package gaia

import (
	"os"
	"time"

	hclog "github.com/hashicorp/go-hclog"
)

// PipelineType represents supported plugin types
type PipelineType string

// CreatePipelineType represents the different status types
// a create pipeline can have.
type CreatePipelineType string

// PipelineRunStatus represents the different status a run
// can have.
type PipelineRunStatus string

// JobStatus represents the different status a job can have.
type JobStatus string

const (
	// PTypeUnknown unknown plugin type
	PTypeUnknown PipelineType = "unknown"

	// PTypeGolang golang plugin type
	PTypeGolang PipelineType = "golang"

	// PTypeJava java plugin type
	PTypeJava PipelineType = "java"

	// CreatePipelineFailed status
	CreatePipelineFailed CreatePipelineType = "failed"

	// CreatePipelineRunning status
	CreatePipelineRunning CreatePipelineType = "running"

	// CreatePipelineSuccess status
	CreatePipelineSuccess CreatePipelineType = "success"

	// RunNotScheduled status
	RunNotScheduled PipelineRunStatus = "not scheduled"

	// RunScheduled status
	RunScheduled PipelineRunStatus = "scheduled"

	// RunFailed status
	RunFailed PipelineRunStatus = "failed"

	// RunSuccess status
	RunSuccess PipelineRunStatus = "success"

	// RunRunning status
	RunRunning PipelineRunStatus = "running"

	// JobWaitingExec status
	JobWaitingExec JobStatus = "waiting for execution"

	// JobSuccess status
	JobSuccess JobStatus = "success"

	// JobFailed status
	JobFailed JobStatus = "failed"

	// JobRunning status
	JobRunning JobStatus = "running"

	// LogsFolderName represents the Name of the logs folder in pipeline run folder
	LogsFolderName = "logs"

	// LogsFileName represents the file name of the logs output
	LogsFileName = "output.log"
)

// User is the user object
type User struct {
	Username    string    `json:"username,omitempty"`
	Password    string    `json:"password,omitempty"`
	DisplayName string    `json:"display_name,omitempty"`
	Tokenstring string    `json:"tokenstring,omitempty"`
	JwtExpiry   int64     `json:"jwtexpiry,omitempty"`
	LastLogin   time.Time `json:"lastlogin,omitempty"`
}

// Pipeline represents a single pipeline
type Pipeline struct {
	ID        int          `json:"id,omitempty"`
	Name      string       `json:"name,omitempty"`
	Repo      GitRepo      `json:"repo,omitempty"`
	Type      PipelineType `json:"type,omitempty"`
	ExecPath  string       `json:"execpath,omitempty"`
	SHA256Sum []byte       `json:"sha256sum,omitempty"`
	Jobs      []Job        `json:"jobs,omitempty"`
	Created   time.Time    `json:"created,omitempty"`
	UUID      string       `json:"uuid,omitempty"`
}

// GitRepo represents a single git repository
type GitRepo struct {
	URL            string     `json:"url,omitempty"`
	Username       string     `json:"user,omitempty"`
	Password       string     `json:"password,omitempty"`
	PrivateKey     PrivateKey `json:"privatekey,omitempty"`
	SelectedBranch string     `json:"selectedbranch,omitempty"`
	Branches       []string   `json:"branches,omitempty"`
	LocalDest      string
}

// Job represents a single job of a pipeline
type Job struct {
	ID          uint32    `json:"id,omitempty"`
	Title       string    `json:"title,omitempty"`
	Description string    `json:"desc,omitempty"`
	Priority    int64     `json:"priority"`
	Status      JobStatus `json:"status,omitempty"`
}

// CreatePipeline represents a pipeline which is not yet
// compiled.
type CreatePipeline struct {
	ID          string             `json:"id,omitempty"`
	Pipeline    Pipeline           `json:"pipeline,omitempty"`
	Status      int                `json:"status,omitempty"`
	StatusType  CreatePipelineType `json:"statustype,omitempty"`
	Output      string             `json:"output,omitempty"`
	Created     time.Time          `json:"created,omitempty"`
	GitHubToken string             `json:"githubtoken,omitempty"`
}

// PrivateKey represents a pem encoded private key
type PrivateKey struct {
	Key      string `json:"key,omitempty"`
	Username string `json:"username,omitempty"`
	Password string `json:"password,omitempty"`
}

// PipelineRun represents a single run of a pipeline.
type PipelineRun struct {
	UniqueID     string            `json:"uniqueid"`
	ID           int               `json:"id"`
	PipelineID   int               `json:"pipelineid"`
	StartDate    time.Time         `json:"startdate,omitempty"`
	FinishDate   time.Time         `json:"finishdate,omitempty"`
	ScheduleDate time.Time         `json:"scheduledate,omitempty"`
	Status       PipelineRunStatus `json:"status,omitempty"`
	Jobs         []Job             `json:"jobs,omitempty"`
}

// Cfg represents the global config instance
var Cfg *Config

// Config holds all config options
type Config struct {
	DevMode           bool
	VersionSwitch     bool
	Poll              bool
	PVal              int
	ListenPort        string
	HomePath          string
<<<<<<< HEAD
	Hostname          string
=======
	VaultPath         string
>>>>>>> 81d8f410
	DataPath          string
	PipelinePath      string
	WorkspacePath     string
	Worker            string
	JwtPrivateKeyPath string
	JWTKey            interface{}
	Logger            hclog.Logger
	CAPath            string

	Bolt struct {
		Mode os.FileMode
	}
}

// String returns a pipeline type string back
func (p PipelineType) String() string {
	return string(p)
}<|MERGE_RESOLUTION|>--- conflicted
+++ resolved
@@ -159,11 +159,8 @@
 	PVal              int
 	ListenPort        string
 	HomePath          string
-<<<<<<< HEAD
 	Hostname          string
-=======
 	VaultPath         string
->>>>>>> 81d8f410
 	DataPath          string
 	PipelinePath      string
 	WorkspacePath     string
