package pipeline

import (
	"bytes"
<<<<<<< HEAD
	"context"
	"errors"
	"fmt"
=======
>>>>>>> ac87e630
	"io/ioutil"
	"os"
	"os/exec"
	"path/filepath"
	"regexp"
	"strings"
	"testing"

	"github.com/gaia-pipeline/gaia/services"

	"github.com/gaia-pipeline/gaia"
	"github.com/gaia-pipeline/gaia/store"
	hclog "github.com/hashicorp/go-hclog"
)

<<<<<<< HEAD
var killContext = false
var killOnBuild = false

type mockStorer struct {
	store.GaiaStore
	Error error
}

// PipelinePut is a Mock implementation for pipelines
func (m *mockStorer) PipelinePut(p *gaia.Pipeline) error {
	return m.Error
}

func fakeExecCommandContext(ctx context.Context, name string, args ...string) *exec.Cmd {
	if killContext {
		c, cancel := context.WithTimeout(context.Background(), 0)
		defer cancel()
		ctx = c
	}
	cs := []string{"-test.run=TestExecCommandContextHelper", "--", name}
	cs = append(cs, args...)
	cmd := exec.CommandContext(ctx, os.Args[0], cs...)
	arg := strings.Join(cs, ",")
	envArgs := os.Getenv("CMD_ARGS")
	if len(envArgs) != 0 {
		envArgs += ":" + arg
	} else {
		envArgs = arg
	}
	os.Setenv("CMD_ARGS", envArgs)
	return cmd
}

func TestExecCommandContextHelper(t *testing.T) {
	if os.Getenv("GO_WANT_HELPER_PROCESS") != "1" {
		return
	}
	fmt.Fprintf(os.Stdout, os.Getenv("STDOUT"))
	i, _ := strconv.Atoi(os.Getenv("EXIT_STATUS"))
	os.Exit(i)
}

func TestPrepareEnvironment(t *testing.T) {
=======
func TestPrepareEnvironmentGo(t *testing.T) {
>>>>>>> ac87e630
	tmp := os.TempDir()
	gaia.Cfg = new(gaia.Config)
	gaia.Cfg.HomePath = tmp
	b := new(BuildPipelineGolang)
	p := new(gaia.CreatePipeline)
	err := b.PrepareEnvironment(p)
	if err != nil {
		t.Fatal("error was not expected when preparing environment: ", err)
	}
	var expectedDest = regexp.MustCompile(`^/.*/tmp/golang/src/[0-9a-f]{8}-[0-9a-f]{4}-[0-9a-f]{4}-[0-9a-f]{4}-[0-9a-f]{12}$`)
	if !expectedDest.MatchString(p.Pipeline.Repo.LocalDest) {
		t.Fatalf("expected destination is '%s', but was '%s'", expectedDest, p.Pipeline.Repo.LocalDest)
	}
}

func TestPrepareEnvironmentInvalidPathForMkdirGo(t *testing.T) {
	gaia.Cfg = new(gaia.Config)
	gaia.Cfg.HomePath = "/notexists"
	b := new(BuildPipelineGolang)
	p := new(gaia.CreatePipeline)
	err := b.PrepareEnvironment(p)
	if err == nil {
		t.Fatal("error was expected but none occurred")
	}
}

func TestExecuteBuildGo(t *testing.T) {
	execCommandContext = fakeExecCommandContext
	defer func() {
		execCommandContext = exec.CommandContext
	}()
	tmp := os.TempDir()
	gaia.Cfg = new(gaia.Config)
	gaia.Cfg.HomePath = tmp
	b := new(BuildPipelineGolang)
	p := new(gaia.CreatePipeline)
	err := b.ExecuteBuild(p)
	if err != nil {
		t.Fatal("error while running executebuild. none was expected")
	}
	expectedDepArgs := "get,-d,./..."
	expectedBuildArgs := "build,-o,_"
	actualArgs := os.Getenv("CMD_ARGS")
	if !strings.Contains(actualArgs, expectedBuildArgs) && !strings.Contains(actualArgs, expectedDepArgs) {
		t.Fatalf("expected args '%s, %s' actual args '%s'", expectedDepArgs, expectedBuildArgs, actualArgs)
	}
}

func TestExecuteBuildFailPipelineBuildGo(t *testing.T) {
	os.Mkdir("tmp", 0744)
	ioutil.WriteFile(filepath.Join("tmp", "main.go"), []byte(`package main
		import "os"
		func main() {
			os.Exit(1
		}`), 0766)
	wd, _ := os.Getwd()
	tmp := filepath.Join(wd, "tmp")
	defer func() {
		os.RemoveAll(tmp)
	}()
	gaia.Cfg = new(gaia.Config)
	gaia.Cfg.HomePath = tmp
	buf := new(bytes.Buffer)
	gaia.Cfg.Logger = hclog.New(&hclog.LoggerOptions{
		Level:  hclog.Trace,
		Output: buf,
		Name:   "Gaia",
	})
	b := new(BuildPipelineGolang)
	p := new(gaia.CreatePipeline)
	p.Pipeline.Repo.LocalDest = tmp
	err := b.ExecuteBuild(p)
	if err == nil {
		t.Fatal("error while running executebuild. none was expected")
	}
	expected := "syntax error: unexpected newline, expecting comma or )"
	if !strings.Contains(p.Output, expected) {
		t.Fatal("got a different output than expected: ", p.Output)
	}
}

func TestExecuteBuildContextTimeoutGo(t *testing.T) {
	execCommandContext = fakeExecCommandContext
	killContext = true
	defer func() {
		execCommandContext = exec.CommandContext
	}()
	defer func() { killContext = false }()
	tmp := os.TempDir()
	gaia.Cfg = new(gaia.Config)
	gaia.Cfg.HomePath = tmp
	// Initialize shared logger
	buf := new(bytes.Buffer)
	gaia.Cfg.Logger = hclog.New(&hclog.LoggerOptions{
		Level:  hclog.Trace,
		Output: buf,
		Name:   "Gaia",
	})
	b := new(BuildPipelineGolang)
	p := new(gaia.CreatePipeline)
	err := b.ExecuteBuild(p)
	if err == nil {
		t.Fatal("no error found while expecting error.")
	}
	if err.Error() != "context deadline exceeded" {
		t.Fatal("context deadline should have been exceeded. was instead: ", err)
	}
}

func TestExecuteBuildBinaryNotFoundErrorGo(t *testing.T) {
	tmp := os.TempDir()
	gaia.Cfg = new(gaia.Config)
	gaia.Cfg.HomePath = tmp
	// Initialize shared logger
	buf := new(bytes.Buffer)
	gaia.Cfg.Logger = hclog.New(&hclog.LoggerOptions{
		Level:  hclog.Trace,
		Output: buf,
		Name:   "Gaia",
	})
	currentPath := os.Getenv("PATH")
	defer func() { os.Setenv("PATH", currentPath) }()
	os.Setenv("PATH", "")
	b := new(BuildPipelineGolang)
	p := new(gaia.CreatePipeline)
	err := b.ExecuteBuild(p)
	if err == nil {
		t.Fatal("no error found while expecting error.")
	}
	if err.Error() != "exec: \"go\": executable file not found in $PATH" {
		t.Fatal("the error wasn't what we expected. instead it was: ", err)
	}
}

func TestCopyBinaryGo(t *testing.T) {
	tmp := os.TempDir()
	gaia.Cfg = new(gaia.Config)
	gaia.Cfg.HomePath = tmp
	// Initialize shared logger
	buf := new(bytes.Buffer)
	gaia.Cfg.Logger = hclog.New(&hclog.LoggerOptions{
		Level:  hclog.Trace,
		Output: buf,
		Name:   "Gaia",
	})
	b := new(BuildPipelineGolang)
	p := new(gaia.CreatePipeline)
	p.Pipeline.Name = "main"
	p.Pipeline.Type = "go"
	p.Pipeline.Repo.LocalDest = tmp
	src := filepath.Join(tmp, appendTypeToName(p.Pipeline.Name, p.Pipeline.Type))
	dst := appendTypeToName(p.Pipeline.Name, p.Pipeline.Type)
	f, _ := os.Create(src)
	defer f.Close()
	defer os.Remove(dst)
	ioutil.WriteFile(src, []byte("testcontent"), 0666)
	err := b.CopyBinary(p)
	if err != nil {
		t.Fatal("error was not expected when copying binary: ", err)
	}
	content, err := ioutil.ReadFile(dst)
	if err != nil {
		t.Fatal("error encountered while reading destination file: ", err)
	}
	if string(content) != "testcontent" {
		t.Fatal("file content did not equal src content. was: ", string(content))
	}
}

func TestCopyBinarySrcDoesNotExistGo(t *testing.T) {
	tmp := os.TempDir()
	gaia.Cfg = new(gaia.Config)
	gaia.Cfg.HomePath = tmp
	// Initialize shared logger
	buf := new(bytes.Buffer)
	gaia.Cfg.Logger = hclog.New(&hclog.LoggerOptions{
		Level:  hclog.Trace,
		Output: buf,
		Name:   "Gaia",
	})
	b := new(BuildPipelineGolang)
	p := new(gaia.CreatePipeline)
	p.Pipeline.Name = "main"
	p.Pipeline.Type = "go"
	p.Pipeline.Repo.LocalDest = "/noneexistent"
	err := b.CopyBinary(p)
	if err == nil {
		t.Fatal("error was expected when copying binary but none occurred ")
	}
	if err.Error() != "open /noneexistent/main_go: no such file or directory" {
		t.Fatal("a different error occurred then expected: ", err)
	}
}

<<<<<<< HEAD
func TestSavePipeline(t *testing.T) {
=======
func TestSavePipelineGo(t *testing.T) {
	tmp := os.TempDir()
	gaia.Cfg = new(gaia.Config)
	gaia.Cfg.HomePath = tmp
	defer os.Remove(tmp)
	s := store.NewStore()
	s.Init()
	storeService = s
>>>>>>> ac87e630
	defer os.Remove("gaia.db")
	gaia.Cfg = new(gaia.Config)
	gaia.Cfg.HomePath = "/tmp"
	gaia.Cfg.PipelinePath = "/tmp/pipelines/"
	// Initialize shared logger
	p := new(gaia.Pipeline)
	p.Name = "main"
	p.Type = gaia.PTypeGolang
	b := new(BuildPipelineGolang)
	m := new(mockStorer)
	services.MockStorageService(m)
	err := b.SavePipeline(p)
	if err != nil {
		t.Fatal("something went wrong. wasn't supposed to get error: ", err)
	}
	if p.Name != "main" {
		t.Fatal("name of pipeline didn't equal expected 'main'. was instead: ", p.Name)
	}
	if p.Type != gaia.PTypeGolang {
		t.Fatal("type of pipeline was not go. instead was: ", p.Type)
	}
}

func TestSavePipelineSaveErrors(t *testing.T) {
	defer os.Remove("gaia.db")
	gaia.Cfg = new(gaia.Config)
	gaia.Cfg.HomePath = "/tmp"
	gaia.Cfg.PipelinePath = "/tmp/pipelines/"
	// Initialize shared logger
	p := new(gaia.Pipeline)
	p.Name = "main"
	p.Type = gaia.PTypeGolang
	b := new(BuildPipelineGolang)
	m := new(mockStorer)
	m.Error = errors.New("database error")
	services.MockStorageService(m)
	err := b.SavePipeline(p)
	if err == nil {
		t.Fatal("expected error which did not occur")
	}
	if err.Error() != "database error" {
		t.Fatal("error message was not the expected message. was: ", err.Error())
	}
}<|MERGE_RESOLUTION|>--- conflicted
+++ resolved
@@ -2,17 +2,15 @@
 
 import (
 	"bytes"
-<<<<<<< HEAD
 	"context"
 	"errors"
 	"fmt"
-=======
->>>>>>> ac87e630
 	"io/ioutil"
 	"os"
 	"os/exec"
 	"path/filepath"
 	"regexp"
+	"strconv"
 	"strings"
 	"testing"
 
@@ -23,7 +21,6 @@
 	hclog "github.com/hashicorp/go-hclog"
 )
 
-<<<<<<< HEAD
 var killContext = false
 var killOnBuild = false
 
@@ -66,10 +63,7 @@
 	os.Exit(i)
 }
 
-func TestPrepareEnvironment(t *testing.T) {
-=======
 func TestPrepareEnvironmentGo(t *testing.T) {
->>>>>>> ac87e630
 	tmp := os.TempDir()
 	gaia.Cfg = new(gaia.Config)
 	gaia.Cfg.HomePath = tmp
@@ -264,18 +258,7 @@
 	}
 }
 
-<<<<<<< HEAD
-func TestSavePipeline(t *testing.T) {
-=======
 func TestSavePipelineGo(t *testing.T) {
-	tmp := os.TempDir()
-	gaia.Cfg = new(gaia.Config)
-	gaia.Cfg.HomePath = tmp
-	defer os.Remove(tmp)
-	s := store.NewStore()
-	s.Init()
-	storeService = s
->>>>>>> ac87e630
 	defer os.Remove("gaia.db")
 	gaia.Cfg = new(gaia.Config)
 	gaia.Cfg.HomePath = "/tmp"
