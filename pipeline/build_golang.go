--- conflicted
+++ resolved
@@ -110,33 +110,5 @@
 	p.Name = strings.TrimSuffix(filepath.Base(dest), typeDelimiter+gaia.PTypeGolang.String())
 	p.Created = time.Now()
 	// Our pipeline is finished constructing. Save it.
-<<<<<<< HEAD
 	return services.StorageService().PipelinePut(p)
-}
-
-// copyFileContents copies the content from source to destination.
-func copyFileContents(src, dst string) (err error) {
-	in, err := os.Open(src)
-	if err != nil {
-		return
-	}
-	defer in.Close()
-	out, err := os.Create(dst)
-	if err != nil {
-		return
-	}
-	defer func() {
-		cerr := out.Close()
-		if err == nil {
-			err = cerr
-		}
-	}()
-	if _, err = io.Copy(out, in); err != nil {
-		return
-	}
-	err = out.Sync()
-	return
-=======
-	return storeService.PipelinePut(p)
->>>>>>> ac87e630
 }