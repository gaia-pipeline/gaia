package main

import (
	"crypto/rand"
	"flag"
	"fmt"
	"os"
	"path/filepath"

	"io/ioutil"

	"github.com/dgrijalva/jwt-go"
	"github.com/gaia-pipeline/gaia"
	"github.com/gaia-pipeline/gaia/handlers"
	"github.com/gaia-pipeline/gaia/pipeline"
	"github.com/gaia-pipeline/gaia/services"
	hclog "github.com/hashicorp/go-hclog"
	"github.com/labstack/echo"
)

var (
	echoInstance *echo.Echo
)

const (
	// Version is the current version of gaia.
	Version = "0.1.2"

	dataFolder      = "data"
	pipelinesFolder = "pipelines"
	workspaceFolder = "workspace"
)

func init() {
	gaia.Cfg = &gaia.Config{}

	// command line arguments
	flag.StringVar(&gaia.Cfg.ListenPort, "port", "8080", "Listen port for gaia")
	flag.StringVar(&gaia.Cfg.HomePath, "homepath", "", "Path to the gaia home folder")
<<<<<<< HEAD
	flag.StringVar(&gaia.Cfg.Hostname, "hostname", "https://localhost", "The host's name under which gaia is deployed at exp: https://gaia-pipeline.com")
=======
	flag.StringVar(&gaia.Cfg.VaultPath, "vaultpath", "", "Path to the gaia vault folder")
>>>>>>> 81d8f410
	flag.StringVar(&gaia.Cfg.Worker, "worker", "2", "Number of worker gaia will use to execute pipelines in parallel")
	flag.StringVar(&gaia.Cfg.JwtPrivateKeyPath, "jwtPrivateKeyPath", "", "A RSA private key used to sign JWT tokens")
	flag.StringVar(&gaia.Cfg.CAPath, "capath", "", "Folder path where the generated CA certificate files will be saved")
	flag.BoolVar(&gaia.Cfg.DevMode, "dev", false, "If true, gaia will be started in development mode. Don't use this in production!")
	flag.BoolVar(&gaia.Cfg.VersionSwitch, "version", false, "If true, will print the version and immediately exit")
	flag.BoolVar(&gaia.Cfg.Poll, "poll", false, "Instead of using a Webhook, keep polling git for changes on pipelines")
	flag.IntVar(&gaia.Cfg.PVal, "pval", 1, "The interval in minutes in which to poll vcs for changes")

	// Default values
	gaia.Cfg.Bolt.Mode = 0600
}

func main() {
	// Parse command line flgs
	flag.Parse()

	// Check version switch
	if gaia.Cfg.VersionSwitch {
		fmt.Printf("Gaia Version: V%s\n", Version)
		os.Exit(0)
	}

	// Initialize shared logger
	gaia.Cfg.Logger = hclog.New(&hclog.LoggerOptions{
		Level:  hclog.Trace,
		Output: hclog.DefaultOutput,
		Name:   "Gaia",
	})

	var jwtKey interface{}
	// Check JWT key is set
	if gaia.Cfg.JwtPrivateKeyPath == "" {
		gaia.Cfg.Logger.Warn("using auto-generated key to sign jwt tokens, do not use in production")
		jwtKey = make([]byte, 64)
		_, err := rand.Read(jwtKey.([]byte))
		if err != nil {
			gaia.Cfg.Logger.Error("error auto-generating jwt key", "error", err.Error())
			os.Exit(1)
		}
	} else {
		keyData, err := ioutil.ReadFile(gaia.Cfg.JwtPrivateKeyPath)
		if err != nil {
			gaia.Cfg.Logger.Error("could not read jwt key file", "error", err.Error())
			os.Exit(1)
		}
		jwtKey, err = jwt.ParseRSAPrivateKeyFromPEM(keyData)
		if err != nil {
			gaia.Cfg.Logger.Error("could not parse jwt key file", "error", err.Error())
			os.Exit(1)
		}
	}
	gaia.Cfg.JWTKey = jwtKey

	// Find path for gaia home folder if not given by parameter
	if gaia.Cfg.HomePath == "" {
		// Find executeable path
		execPath, err := findExecuteablePath()
		if err != nil {
			gaia.Cfg.Logger.Error("cannot find executeable path", "error", err.Error())
			os.Exit(1)
		}
		gaia.Cfg.HomePath = execPath
		gaia.Cfg.Logger.Debug("executeable path found", "path", execPath)
	}

	// Set data path, workspace path and pipeline path relative to home folder and create it
	// if not exist.
	gaia.Cfg.DataPath = filepath.Join(gaia.Cfg.HomePath, dataFolder)
	err := os.MkdirAll(gaia.Cfg.DataPath, 0700)
	if err != nil {
		gaia.Cfg.Logger.Error("cannot create folder", "error", err.Error(), "path", gaia.Cfg.DataPath)
		os.Exit(1)
	}
	gaia.Cfg.PipelinePath = filepath.Join(gaia.Cfg.HomePath, pipelinesFolder)
	err = os.MkdirAll(gaia.Cfg.PipelinePath, 0700)
	if err != nil {
		gaia.Cfg.Logger.Error("cannot create folder", "error", err.Error(), "path", gaia.Cfg.PipelinePath)
		os.Exit(1)
	}
	gaia.Cfg.WorkspacePath = filepath.Join(gaia.Cfg.HomePath, workspaceFolder)
	err = os.MkdirAll(gaia.Cfg.WorkspacePath, 0700)
	if err != nil {
		gaia.Cfg.Logger.Error("cannot create data folder", "error", err.Error(), "path", gaia.Cfg.WorkspacePath)
		os.Exit(1)
	}

	// Check CA path
	if gaia.Cfg.CAPath == "" {
		// Set default to data folder
		gaia.Cfg.CAPath = gaia.Cfg.DataPath
	}

	// Initialize the certificate manager service
	_, err = services.CertificateService()
	if err != nil {
		gaia.Cfg.Logger.Error("cannot create CA", "error", err.Error())
		os.Exit(1)
	}

	// Initialize echo instance
	echoInstance = echo.New()

	// Initialize store
	_, err = services.StorageService()
	if err != nil {
		os.Exit(1)
	}

	// Initialize scheduler
	_, err = services.SchedulerService()
	if err != nil {
		os.Exit(1)
	}

	// Initialize handlers
	err = handlers.InitHandlers(echoInstance)
	if err != nil {
		gaia.Cfg.Logger.Error("cannot initialize handlers", "error", err.Error())
		os.Exit(1)
	}

	// Initiating Vault
	// Check Vault path
	if gaia.Cfg.VaultPath == "" {
		// Set default to data folder
		gaia.Cfg.VaultPath = gaia.Cfg.DataPath
	}
	_, err = services.VaultService(nil)
	if err != nil {
		gaia.Cfg.Logger.Error("error initiating vault")
		os.Exit(1)
	}

	// Start ticker. Periodic job to check for new plugins.
	pipeline.InitTicker()

	// Start listen
	echoInstance.Logger.Fatal(echoInstance.Start(":" + gaia.Cfg.ListenPort))
}

// findExecuteablePath returns the absolute path for the current
// process.
func findExecuteablePath() (string, error) {
	ex, err := os.Executable()
	if err != nil {
		return "", err
	}
	return filepath.Dir(ex), nil
}<|MERGE_RESOLUTION|>--- conflicted
+++ resolved
@@ -37,11 +37,8 @@
 	// command line arguments
 	flag.StringVar(&gaia.Cfg.ListenPort, "port", "8080", "Listen port for gaia")
 	flag.StringVar(&gaia.Cfg.HomePath, "homepath", "", "Path to the gaia home folder")
-<<<<<<< HEAD
 	flag.StringVar(&gaia.Cfg.Hostname, "hostname", "https://localhost", "The host's name under which gaia is deployed at exp: https://gaia-pipeline.com")
-=======
 	flag.StringVar(&gaia.Cfg.VaultPath, "vaultpath", "", "Path to the gaia vault folder")
->>>>>>> 81d8f410
 	flag.StringVar(&gaia.Cfg.Worker, "worker", "2", "Number of worker gaia will use to execute pipelines in parallel")
 	flag.StringVar(&gaia.Cfg.JwtPrivateKeyPath, "jwtPrivateKeyPath", "", "A RSA private key used to sign JWT tokens")
 	flag.StringVar(&gaia.Cfg.CAPath, "capath", "", "Folder path where the generated CA certificate files will be saved")
