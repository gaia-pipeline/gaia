--- conflicted
+++ resolved
@@ -157,16 +157,13 @@
 		}
 	}
 
-<<<<<<< HEAD
-	u, err := s.UserGet(autoUsername)
-=======
 	err = s.CreatePermissionsIfNotExisting()
->>>>>>> 41ccd5c5
 	if err != nil {
 		return err
 	}
 
-<<<<<<< HEAD
+	u, err := s.UserGet(autoUsername)
+
 	if u == nil {
 		nsUUID := uuid.NewV4()
 		triggerToken := uuid.NewV5(nsUUID, "autoTriggerToken")
@@ -184,8 +181,6 @@
 		}
 	}
 
-=======
->>>>>>> 41ccd5c5
 	return nil
 }
 
