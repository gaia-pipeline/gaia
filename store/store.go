package store

import (
	"encoding/binary"
	"fmt"
	"path/filepath"
	"time"

	"github.com/coreos/bbolt"
	"github.com/gaia-pipeline/gaia"
	"github.com/gaia-pipeline/gaia/security"
)

var (
	// Name of the bucket where we store user objects
	userBucket = []byte("Users")

	// Where we store all users permissions
	userPermsBucket = []byte("UserPermissions")

	// Where we store all users permissions
	permissionGroupBucket = []byte("UserPermissionGroups")

	// Name of the bucket where we store information about pipelines
	pipelineBucket = []byte("Pipelines")

	// Name of the bucket where we store information about pipelines
	// which are not yet compiled (create pipeline)
	createPipelineBucket = []byte("CreatePipelines")

	// Name of the bucket where we store all pipeline runs.
	pipelineRunBucket = []byte("PipelineRun")

	// Name of the bucket where we store information about settings
	settingsBucket = []byte("Settings")

	// Name of the bucket where we store all worker.
	workerBucket = []byte("Worker")

	// SHA pair bucket.
	shaPairBucket = []byte("SHAPair")
)

const (
	// Username and password of the first admin user
	adminUsername = "admin"
	adminPassword = "admin"
	autoUsername  = "auto"
	autoPassword  = "auto"

	// Bolt database file name
	boltDBFileName = "gaia.db"
)

// BoltStore represents the access type for store
type BoltStore struct {
	db *bolt.DB
}

// GaiaStore is the interface that defines methods needed to store
// pipeline and user related information.
type GaiaStore interface {
	Init(dataPath string) error
	Close() error
	CreatePipelinePut(createPipeline *gaia.CreatePipeline) error
	CreatePipelineGet() (listOfPipelines []gaia.CreatePipeline, err error)
	PipelinePut(pipeline *gaia.Pipeline) error
	PipelineGet(id int) (pipeline *gaia.Pipeline, err error)
	PipelineGetByName(name string) (pipline *gaia.Pipeline, err error)
	PipelineGetRunHighestID(pipeline *gaia.Pipeline) (id int, err error)
	PipelinePutRun(r *gaia.PipelineRun) error
	PipelineGetScheduled(limit int) ([]*gaia.PipelineRun, error)
	PipelineGetRunByPipelineIDAndID(pipelineid int, runid int) (*gaia.PipelineRun, error)
	PipelineGetAllRuns() ([]gaia.PipelineRun, error)
	PipelineGetAllRunsByPipelineID(pipelineID int) ([]gaia.PipelineRun, error)
	PipelineGetLatestRun(pipelineID int) (*gaia.PipelineRun, error)
	PipelineGetRunByID(runID string) (*gaia.PipelineRun, error)
	PipelineDelete(id int) error
	PipelineRunDelete(uniqueID string) error
	UserPut(u *gaia.User, encryptPassword bool) error
	UserAuth(u *gaia.User, updateLastLogin bool) (*gaia.User, error)
	UserGet(username string) (*gaia.User, error)
	UserGetAll() ([]gaia.User, error)
	UserDelete(u string) error
	UserPermissionsPut(perms *gaia.UserPermission) error
	UserPermissionsGet(username string) (*gaia.UserPermission, error)
	UserPermissionsDelete(username string) error
<<<<<<< HEAD
	UserPermissionGroupPut(group *gaia.UserPermissionGroup) error
	UserPermissionGroupGet(name string) (*gaia.UserPermissionGroup, error)
	UserPermissionGroupGetAll() ([]*gaia.UserPermissionGroup, error)
	UserPermissionGroupDelete(name string) error
=======
	SettingsPut(config *gaia.StoreConfig) error
	SettingsGet() (*gaia.StoreConfig, error)
	WorkerPut(w *gaia.Worker) error
	WorkerGetAll() ([]*gaia.Worker, error)
	WorkerDelete(id string) error
	WorkerDeleteAll() error
	WorkerGet(id string) (*gaia.Worker, error)
	UpsertSHAPair(pair gaia.SHAPair) error
	GetSHAPair(pipelineID int) (bool, gaia.SHAPair, error)
>>>>>>> ec282412
}

// Compile time interface compliance check for BoltStore. If BoltStore
// wouldn't implement GaiaStore this line wouldn't compile.
var _ GaiaStore = (*BoltStore)(nil)

// NewBoltStore creates a new instance of Store.
func NewBoltStore() *BoltStore {
	s := &BoltStore{}

	return s
}

// Init creates the data folder if not exists,
// generates private key and bolt database.
// This should be called only once per database
// because bolt holds a lock on the database file.
func (s *BoltStore) Init(dataPath string) error {
	// Open connection to bolt database
	path := filepath.Join(dataPath, boltDBFileName)
	// Give boltdb 5 seconds to try and open up a db file.
	// If another process is already holding that file, this will time-out.
	db, err := bolt.Open(path, gaia.Cfg.Bolt.Mode, &bolt.Options{Timeout: 5 * time.Second})
	if err != nil {
		return err
	}
	s.db = db

	// Setup database
	return s.setupDatabase()
}

// Close closes the active boltdb connection.
func (s *BoltStore) Close() error {
	return s.db.Close()
}

type setup struct {
	bs  *BoltStore
	err error
}

// Create bucket if not exists function
func (s *setup) update(bucketName []byte) {
	// update is a no-op in case there was already an error
	if s.err != nil {
		return
	}
	c := func(tx *bolt.Tx) error {
		_, err := tx.CreateBucketIfNotExists(bucketName)
		if err != nil {
			return fmt.Errorf("create bucket: %s", err)
		}
		return nil
	}
	s.err = s.bs.db.Update(c)
}

<<<<<<< HEAD
	// Make sure buckets exist
	bucketName = userBucket
	err := s.db.Update(c)
	if err != nil {
		return err
	}
	bucketName = userPermsBucket
	err = s.db.Update(c)
	if err != nil {
		return err
	}
	bucketName = permissionGroupBucket
	err = s.db.Update(c)
	if err != nil {
		return err
	}
	bucketName = pipelineBucket
	err = s.db.Update(c)
	if err != nil {
		return err
	}
	bucketName = createPipelineBucket
	err = s.db.Update(c)
	if err != nil {
		return err
=======
// setupDatabase create all buckets in the db.
// Additionally, it makes sure that the admin user exists.
func (s *BoltStore) setupDatabase() error {
	// Create bucket if not exists function
	setP := &setup{
		bs:  s,
		err: nil,
>>>>>>> ec282412
	}

	// Make sure buckets exist
	setP.update(userBucket)
	setP.update(userPermsBucket)
	setP.update(pipelineBucket)
	setP.update(createPipelineBucket)
	setP.update(pipelineRunBucket)
	setP.update(settingsBucket)
	setP.update(workerBucket)
	setP.update(shaPairBucket)

	if setP.err != nil {
		return setP.err
	}

	// Make sure that the user "admin" does exist
	admin, err := s.UserGet(adminUsername)
	if err != nil {
		return err
	}

	// Create admin user if we cannot find it
	if admin == nil {
		err = s.UserPut(&gaia.User{
			DisplayName: adminUsername,
			Username:    adminUsername,
			Password:    adminPassword,
		}, true)

		if err != nil {
			return err
		}
	}

	err = s.CreatePermissionsIfNotExisting()
	if err != nil {
		return err
	}

	u, err := s.UserGet(autoUsername)
	if err != nil {
		return err
	}

	if u == nil {
		triggerToken := security.GenerateRandomUUIDV5()
		auto := gaia.User{
			DisplayName:  "Auto User",
			JwtExpiry:    0,
			Password:     autoPassword,
			Tokenstring:  "",
			TriggerToken: triggerToken,
			Username:     autoUsername,
			LastLogin:    time.Now(),
		}
		err = s.UserPut(&auto, true)
		if err != nil {
			return err
		}
	}

	return nil
}

// itob returns an 8-byte big endian representation of v.
func itob(v int) []byte {
	b := make([]byte, 8)
	binary.BigEndian.PutUint64(b, uint64(v))
	return b
}<|MERGE_RESOLUTION|>--- conflicted
+++ resolved
@@ -85,12 +85,10 @@
 	UserPermissionsPut(perms *gaia.UserPermission) error
 	UserPermissionsGet(username string) (*gaia.UserPermission, error)
 	UserPermissionsDelete(username string) error
-<<<<<<< HEAD
 	UserPermissionGroupPut(group *gaia.UserPermissionGroup) error
 	UserPermissionGroupGet(name string) (*gaia.UserPermissionGroup, error)
 	UserPermissionGroupGetAll() ([]*gaia.UserPermissionGroup, error)
 	UserPermissionGroupDelete(name string) error
-=======
 	SettingsPut(config *gaia.StoreConfig) error
 	SettingsGet() (*gaia.StoreConfig, error)
 	WorkerPut(w *gaia.Worker) error
@@ -100,7 +98,6 @@
 	WorkerGet(id string) (*gaia.Worker, error)
 	UpsertSHAPair(pair gaia.SHAPair) error
 	GetSHAPair(pipelineID int) (bool, gaia.SHAPair, error)
->>>>>>> ec282412
 }
 
 // Compile time interface compliance check for BoltStore. If BoltStore
@@ -159,33 +156,6 @@
 	s.err = s.bs.db.Update(c)
 }
 
-<<<<<<< HEAD
-	// Make sure buckets exist
-	bucketName = userBucket
-	err := s.db.Update(c)
-	if err != nil {
-		return err
-	}
-	bucketName = userPermsBucket
-	err = s.db.Update(c)
-	if err != nil {
-		return err
-	}
-	bucketName = permissionGroupBucket
-	err = s.db.Update(c)
-	if err != nil {
-		return err
-	}
-	bucketName = pipelineBucket
-	err = s.db.Update(c)
-	if err != nil {
-		return err
-	}
-	bucketName = createPipelineBucket
-	err = s.db.Update(c)
-	if err != nil {
-		return err
-=======
 // setupDatabase create all buckets in the db.
 // Additionally, it makes sure that the admin user exists.
 func (s *BoltStore) setupDatabase() error {
@@ -193,12 +163,12 @@
 	setP := &setup{
 		bs:  s,
 		err: nil,
->>>>>>> ec282412
 	}
 
 	// Make sure buckets exist
 	setP.update(userBucket)
 	setP.update(userPermsBucket)
+	setP.update(permissionGroupBucket)
 	setP.update(pipelineBucket)
 	setP.update(createPipelineBucket)
 	setP.update(pipelineRunBucket)
