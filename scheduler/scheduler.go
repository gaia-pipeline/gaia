--- conflicted
+++ resolved
@@ -76,11 +76,7 @@
 }
 
 // NewScheduler creates a new instance of Scheduler.
-<<<<<<< HEAD
-func NewScheduler(store store.GaiaStore, pS Plugin) *Scheduler {
-=======
-func NewScheduler(store *store.Store, pS Plugin, ca security.CAAPI) *Scheduler {
->>>>>>> 7a905f42
+func NewScheduler(store store.GaiaStore, pS Plugin, ca security.CAAPI) *Scheduler {
 	// Create new scheduler
 	s := &Scheduler{
 		scheduledRuns: make(chan gaia.PipelineRun, schedulerBufferLimit),
