package scheduler

import (
	"crypto/tls"
	"errors"
	"hash/fnv"
	"io/ioutil"
	"os/exec"
	"path/filepath"
	"sync"
	"testing"
	"time"

	"github.com/gaia-pipeline/gaia/workers/docker"

	"github.com/gaia-pipeline/gaia"
	"github.com/gaia-pipeline/gaia/plugin"
	"github.com/gaia-pipeline/gaia/security"
	"github.com/gaia-pipeline/gaia/store"
	"github.com/gofrs/uuid"
	"github.com/hashicorp/go-hclog"
)

type PluginFake struct{}

func (p *PluginFake) NewPlugin(ca security.CAAPI) plugin.Plugin { return &PluginFake{} }
func (p *PluginFake) Init(cmd *exec.Cmd, logPath *string) error { return nil }
func (p *PluginFake) Validate() error                           { return nil }
func (p *PluginFake) Execute(j *gaia.Job) error {
	j.Status = gaia.JobSuccess
	return nil
}
func (p *PluginFake) GetJobs() ([]*gaia.Job, error) { return prepareJobs(), nil }
func (p *PluginFake) FlushLogs() error              { return nil }
func (p *PluginFake) Close()                        {}

type CAFake struct{}

func (c *CAFake) CreateSignedCertWithValidOpts(hostname string, hoursBeforeValid, hoursAfterValid time.Duration) (string, string, error) {
	return "", "", nil
}
func (c *CAFake) CreateSignedCert() (string, string, error)                       { return "", "", nil }
func (c *CAFake) GenerateTLSConfig(certPath, keyPath string) (*tls.Config, error) { return nil, nil }
func (c *CAFake) CleanupCerts(crt, key string) error                              { return nil }
func (c *CAFake) GetCACertPath() (string, string)                                 { return "", "" }

type VaultFake struct{}

func (v *VaultFake) LoadSecrets() error             { return nil }
func (v *VaultFake) GetAll() []string               { return []string{} }
func (v *VaultFake) SaveSecrets() error             { return nil }
func (v *VaultFake) Add(key string, value []byte)   {}
func (v *VaultFake) Remove(key string)              {}
func (v *VaultFake) Get(key string) ([]byte, error) { return []byte{}, nil }

type MemDBFake struct{}

func (m *MemDBFake) SyncStore() error                                { return nil }
func (m *MemDBFake) GetAllWorker() []*gaia.Worker                    { return []*gaia.Worker{} }
func (m *MemDBFake) UpsertWorker(w *gaia.Worker, persist bool) error { return nil }
func (m *MemDBFake) GetWorker(id string) (*gaia.Worker, error)       { return &gaia.Worker{}, nil }
func (m *MemDBFake) DeleteWorker(id string, persist bool) error      { return nil }
func (m *MemDBFake) InsertPipelineRun(p *gaia.PipelineRun) error     { return nil }
func (m *MemDBFake) PopPipelineRun(tags []string) (*gaia.PipelineRun, error) {
	return &gaia.PipelineRun{}, nil
}
func (m *MemDBFake) DeletePipelineRun(runID string) error { return nil }
func (m *MemDBFake) UpsertSHAPair(pair gaia.SHAPair) error {
	return nil
}
func (m *MemDBFake) GetSHAPair(pipelineID string) (ok bool, pair gaia.SHAPair, err error) {
	return
}
func (m *MemDBFake) InsertDockerWorker(w *docker.Worker) error { return nil }
func (m *MemDBFake) GetDockerWorker(workerID string) (*docker.Worker, error) {
	return &docker.Worker{}, nil
}
func (m *MemDBFake) DeleteDockerWorker(workerID string) error { return nil }
func (m *MemDBFake) GetAllDockerWorker() ([]*docker.Worker, error) {
	return []*docker.Worker{}, nil
}

func TestInit(t *testing.T) {
	gaia.Cfg = &gaia.Config{}
	storeInstance := store.NewBoltStore()
	tmp, _ := ioutil.TempDir("", "TestInit")
	gaia.Cfg.DataPath = tmp
	gaia.Cfg.WorkspacePath = filepath.Join(tmp, "tmp")
	gaia.Cfg.Bolt.Mode = 0600
	gaia.Cfg.Logger = hclog.New(&hclog.LoggerOptions{
		Level:  hclog.Trace,
		Output: hclog.DefaultOutput,
		Name:   "Gaia",
	})
	gaia.Cfg.Worker = 2
	if err := storeInstance.Init(tmp); err != nil {
		t.Fatal(err)
	}
	s, err := NewScheduler(storeInstance, &MemDBFake{}, &PluginFake{}, &CAFake{}, &VaultFake{})
	if err != nil {
		t.Fatal(err)
	}
	s.Init()
}

type PluginFakeFailed struct{}

func (p *PluginFakeFailed) NewPlugin(ca security.CAAPI) plugin.Plugin { return &PluginFakeFailed{} }
func (p *PluginFakeFailed) Init(cmd *exec.Cmd, logPath *string) error { return nil }
func (p *PluginFakeFailed) Validate() error                           { return nil }
func (p *PluginFakeFailed) Execute(j *gaia.Job) error {
	j.Status = gaia.JobFailed
	j.FailPipeline = true
	return errors.New("job failed")
}
func (p *PluginFakeFailed) GetJobs() ([]*gaia.Job, error) { return prepareJobs(), nil }
func (p *PluginFakeFailed) FlushLogs() error              { return nil }
func (p *PluginFakeFailed) Close()                        {}

func TestPrepareAndExecFail(t *testing.T) {
	gaia.Cfg = &gaia.Config{}
	storeInstance := store.NewBoltStore()
	tmp, _ := ioutil.TempDir("", "TestPrepareAndExecFail")
	gaia.Cfg.DataPath = tmp
	gaia.Cfg.WorkspacePath = filepath.Join(tmp, "tmp")
	gaia.Cfg.Bolt.Mode = 0600
	gaia.Cfg.Logger = hclog.New(&hclog.LoggerOptions{
		Level:  hclog.Trace,
		Output: hclog.DefaultOutput,
		Name:   "Gaia",
	})

	if err := storeInstance.Init(tmp); err != nil {
		t.Fatal(err)
	}
	p, r := prepareTestData()
	_ = storeInstance.PipelinePut(&p)
	s, err := NewScheduler(storeInstance, &MemDBFake{}, &PluginFakeFailed{}, &CAFake{}, &VaultFake{})
	if err != nil {
		t.Fatal(err)
	}
	s.prepareAndExec(r)

	// get pipeline run from store
	run, err := storeInstance.PipelineGetRunByPipelineIDAndID(p.ID, r.ID)
	if err != nil {
		t.Fatal(err)
	}

	// jobs should be existent
	if len(run.Jobs) == 0 {
		t.Fatal("No jobs in pipeline run found.")
	}

	// Check run status
	if run.Status != gaia.RunFailed {
		t.Fatalf("Run should be of type %s but was %s\n", gaia.RunFailed, run.Status)
	}
}

func TestPrepareAndExecInvalidType(t *testing.T) {
	gaia.Cfg = &gaia.Config{}
	storeInstance := store.NewBoltStore()
	tmp, _ := ioutil.TempDir("", "TestPrepareAndExec")
	gaia.Cfg.DataPath = tmp
	gaia.Cfg.WorkspacePath = filepath.Join(tmp, "tmp")
	gaia.Cfg.Bolt.Mode = 0600
	gaia.Cfg.Logger = hclog.New(&hclog.LoggerOptions{
		Level:  hclog.Trace,
		Output: hclog.DefaultOutput,
		Name:   "Gaia",
	})

	if err := storeInstance.Init(tmp); err != nil {
		t.Fatal(err)
	}
	p, r := prepareTestData()
	p.Type = gaia.PTypeUnknown
	_ = storeInstance.PipelinePut(&p)
	s, err := NewScheduler(storeInstance, &MemDBFake{}, &PluginFakeFailed{}, &CAFake{}, &VaultFake{})
	if err != nil {
		t.Fatal(err)
	}
	s.prepareAndExec(r)

	// get pipeline run from store
	run, err := storeInstance.PipelineGetRunByPipelineIDAndID(p.ID, r.ID)
	if err != nil {
		t.Fatal(err)
	}

	// Check run status
	if run.Status != gaia.RunFailed {
		t.Fatalf("Run should be of type %s but was %s\n", gaia.RunFailed, run.Status)
	}
}

func TestPrepareAndExecJavaType(t *testing.T) {
	gaia.Cfg = &gaia.Config{}
	storeInstance := store.NewBoltStore()
	tmp, _ := ioutil.TempDir("", "TestPrepareAndExecJavaType")
	gaia.Cfg.DataPath = tmp
	gaia.Cfg.WorkspacePath = filepath.Join(tmp, "tmp")
	gaia.Cfg.Bolt.Mode = 0600
	gaia.Cfg.Logger = hclog.New(&hclog.LoggerOptions{
		Level:  hclog.Trace,
		Output: hclog.DefaultOutput,
		Name:   "Gaia",
	})

	if err := storeInstance.Init(tmp); err != nil {
		t.Fatal(err)
	}
	p, r := prepareTestData()
	javaExecName = "go"
	p.Type = gaia.PTypeJava
	_ = storeInstance.PipelinePut(&p)
	s, err := NewScheduler(storeInstance, &MemDBFake{}, &PluginFake{}, &CAFake{}, &VaultFake{})
	if err != nil {
		t.Fatal(err)
	}
	s.prepareAndExec(r)

	// get pipeline run from store
	run, err := storeInstance.PipelineGetRunByPipelineIDAndID(p.ID, r.ID)
	if err != nil {
		t.Fatal(err)
	}

	// jobs should be existent
	if len(run.Jobs) == 0 {
		t.Fatal("No jobs in pipeline run found.")
	}

	// Iterate jobs
	for _, job := range run.Jobs {
		if job.Status != gaia.JobSuccess {
			t.Fatalf("job status should be success but was %s", string(job.Status))
		} else {
			t.Logf("Job %s has been executed...", job.Title)
		}
	}
}

func TestPrepareAndExecPythonType(t *testing.T) {
	gaia.Cfg = &gaia.Config{}
	storeInstance := store.NewBoltStore()
	tmp, _ := ioutil.TempDir("", "TestPrepareAndExecPythonType")
	gaia.Cfg.DataPath = tmp
	gaia.Cfg.WorkspacePath = filepath.Join(tmp, "tmp")
	gaia.Cfg.Bolt.Mode = 0600
	gaia.Cfg.Logger = hclog.New(&hclog.LoggerOptions{
		Level:  hclog.Trace,
		Output: hclog.DefaultOutput,
		Name:   "Gaia",
	})

	if err := storeInstance.Init(tmp); err != nil {
		t.Fatal(err)
	}
	p, r := prepareTestData()
	pythonExecName = "go"
	p.Type = gaia.PTypePython
	_ = storeInstance.PipelinePut(&p)
	s, err := NewScheduler(storeInstance, &MemDBFake{}, &PluginFake{}, &CAFake{}, &VaultFake{})
	if err != nil {
		t.Fatal(err)
	}
	s.prepareAndExec(r)

	// get pipeline run from store
	run, err := storeInstance.PipelineGetRunByPipelineIDAndID(p.ID, r.ID)
	if err != nil {
		t.Fatal(err)
	}

	// jobs should be existent
	if len(run.Jobs) == 0 {
		t.Fatal("No jobs in pipeline run found.")
	}

	// Iterate jobs
	for _, job := range run.Jobs {
		if job.Status != gaia.JobSuccess {
			t.Fatalf("job status should be success but was %s", string(job.Status))
		} else {
			t.Logf("Job %s has been executed...", job.Title)
		}
	}
}

func TestPrepareAndExecCppType(t *testing.T) {
	gaia.Cfg = &gaia.Config{}
	storeInstance := store.NewBoltStore()
	tmp, _ := ioutil.TempDir("", "TestPrepareAndExecCppType")
	gaia.Cfg.DataPath = tmp
	gaia.Cfg.WorkspacePath = filepath.Join(tmp, "tmp")
	gaia.Cfg.Bolt.Mode = 0600
	gaia.Cfg.Logger = hclog.New(&hclog.LoggerOptions{
		Level:  hclog.Trace,
		Output: hclog.DefaultOutput,
		Name:   "Gaia",
	})

	if err := storeInstance.Init(tmp); err != nil {
		t.Fatal(err)
	}
	p, r := prepareTestData()
	p.Type = gaia.PTypeCpp
	_ = storeInstance.PipelinePut(&p)
	s, err := NewScheduler(storeInstance, &MemDBFake{}, &PluginFake{}, &CAFake{}, &VaultFake{})
	if err != nil {
		t.Fatal(err)
	}
	s.prepareAndExec(r)

	// get pipeline run from store
	run, err := storeInstance.PipelineGetRunByPipelineIDAndID(p.ID, r.ID)
	if err != nil {
		t.Fatal(err)
	}

	// jobs should be existent
	if len(run.Jobs) == 0 {
		t.Fatal("No jobs in pipeline run found.")
	}

	// Iterate jobs
	for _, job := range run.Jobs {
		if job.Status != gaia.JobSuccess {
			t.Fatalf("job status should be success but was %s", string(job.Status))
		} else {
			t.Logf("Job %s has been executed...", job.Title)
		}
	}
}

func TestPrepareAndExecRubyType(t *testing.T) {
	gaia.Cfg = &gaia.Config{}
	storeInstance := store.NewBoltStore()
	tmp, _ := ioutil.TempDir("", "TestPrepareAndExecRubyType")
	gaia.Cfg.DataPath = tmp
	gaia.Cfg.WorkspacePath = filepath.Join(tmp, "tmp")
	gaia.Cfg.Bolt.Mode = 0600
	gaia.Cfg.Logger = hclog.New(&hclog.LoggerOptions{
		Level:  hclog.Trace,
		Output: hclog.DefaultOutput,
		Name:   "Gaia",
	})

	if err := storeInstance.Init(tmp); err != nil {
		t.Fatal(err)
	}
	p, r := prepareTestData()
	p.Type = gaia.PTypeRuby
	rubyExecName = "go"
	rubyGemName = "echo"
	findRubyGemCommands = []string{"name: rubytest"}
	_ = storeInstance.PipelinePut(&p)
	s, err := NewScheduler(storeInstance, &MemDBFake{}, &PluginFake{}, &CAFake{}, &VaultFake{})
	if err != nil {
		t.Fatal(err)
	}
	s.prepareAndExec(r)

	// get pipeline run from store
	run, err := storeInstance.PipelineGetRunByPipelineIDAndID(p.ID, r.ID)
	if err != nil {
		t.Fatal(err)
	}

	// jobs should be existent
	if len(run.Jobs) == 0 {
		t.Fatal("No jobs in pipeline run found.")
	}

	// Iterate jobs
	for _, job := range run.Jobs {
		if job.Status != gaia.JobSuccess {
			t.Fatalf("job status should be success but was %s", string(job.Status))
		} else {
			t.Logf("Job %s has been executed...", job.Title)
		}
	}
}

func TestSchedulePipeline(t *testing.T) {
	gaia.Cfg = &gaia.Config{}
	storeInstance := store.NewBoltStore()
	tmp, _ := ioutil.TempDir("", "TestSchedulePipeline")
	gaia.Cfg.DataPath = tmp
	gaia.Cfg.WorkspacePath = filepath.Join(tmp, "tmp")
	gaia.Cfg.Bolt.Mode = 0600
	gaia.Cfg.Logger = hclog.New(&hclog.LoggerOptions{
		Level:  hclog.Trace,
		Output: hclog.DefaultOutput,
		Name:   "Gaia",
	})
	gaia.Cfg.Worker = 2
	if err := storeInstance.Init(tmp); err != nil {
		t.Fatal(err)
	}
	p, _ := prepareTestData()
	_ = storeInstance.PipelinePut(&p)
	s, err := NewScheduler(storeInstance, &MemDBFake{}, &PluginFakeFailed{}, &CAFake{}, &VaultFake{})
	if err != nil {
		t.Fatal(err)
	}
	s.Init()
	_, err = s.SchedulePipeline(&p, gaia.StartReasonManual, prepareArgs())
	if err != nil {
		t.Fatal(err)
	}
}

func TestSchedulePipelineParallel(t *testing.T) {
	gaia.Cfg = &gaia.Config{}
	storeInstance := store.NewBoltStore()
	tmp, _ := ioutil.TempDir("", "TestSchedulePipeline")
	gaia.Cfg.DataPath = tmp
	gaia.Cfg.WorkspacePath = filepath.Join(tmp, "tmp")
	gaia.Cfg.Bolt.Mode = 0600
	gaia.Cfg.Logger = hclog.New(&hclog.LoggerOptions{
		Level:  hclog.Trace,
		Output: hclog.DefaultOutput,
		Name:   "Gaia",
	})
	gaia.Cfg.Worker = 2
	if err := storeInstance.Init(tmp); err != nil {
		t.Fatal(err)
	}
	p1 := gaia.Pipeline{
		ID:   0,
		Name: "Test Pipeline 1",
		Type: gaia.PTypeGolang,
		Jobs: prepareJobs(),
	}
	p2 := gaia.Pipeline{
		ID:   1,
		Name: "Test Pipeline 2",
		Type: gaia.PTypeGolang,
		Jobs: prepareJobs(),
	}
	_ = storeInstance.PipelinePut(&p1)
	_ = storeInstance.PipelinePut(&p2)
	s, err := NewScheduler(storeInstance, &MemDBFake{}, &PluginFakeFailed{}, &CAFake{}, &VaultFake{})
	if err != nil {
		t.Fatal(err)
	}
	s.Init()
	var run1 *gaia.PipelineRun
	var run2 *gaia.PipelineRun
	var wg sync.WaitGroup
	wg.Add(2)
	go func() {
		run1, _ = s.SchedulePipeline(&p1, gaia.StartReasonManual, prepareArgs())
		wg.Done()
	}()
	go func() {
		run2, _ = s.SchedulePipeline(&p2, gaia.StartReasonManual, prepareArgs())
		wg.Done()
	}()
	wg.Wait()
	if run1.ID == run2.ID {
		t.Fatal("the two run jobs id should not have equalled. was: ", run1.ID, run2.ID)
	}
}

func TestSchedule(t *testing.T) {
	gaia.Cfg = &gaia.Config{}
	storeInstance := store.NewBoltStore()
	tmp, _ := ioutil.TempDir("", "TestSchedule")
	gaia.Cfg.DataPath = tmp
	gaia.Cfg.WorkspacePath = filepath.Join(tmp, "tmp")
	gaia.Cfg.Bolt.Mode = 0600
	gaia.Cfg.Logger = hclog.New(&hclog.LoggerOptions{
		Level:  hclog.Trace,
		Output: hclog.DefaultOutput,
		Name:   "Gaia",
	})
	gaia.Cfg.Worker = 2
	if err := storeInstance.Init(tmp); err != nil {
		t.Fatal(err)
	}
	p, _ := prepareTestData()
	_ = storeInstance.PipelinePut(&p)
	s, err := NewScheduler(storeInstance, &MemDBFake{}, &PluginFakeFailed{}, &CAFake{}, &VaultFake{})
	if err != nil {
		t.Fatal(err)
	}
	_, err = s.SchedulePipeline(&p, gaia.StartReasonManual, prepareArgs())
	if err != nil {
		t.Fatal(err)
	}
	s.schedule()
	r, err := storeInstance.PipelineGetRunByPipelineIDAndID(p.ID, 1)
	if err != nil {
		t.Fatal(err)
	}
	if r.Status != gaia.RunScheduled {
		t.Fatalf("run has status %s but should be %s\n", r.Status, string(gaia.RunScheduled))
	}
}

func TestSetPipelineJobs(t *testing.T) {
	gaia.Cfg = &gaia.Config{}
	storeInstance := store.NewBoltStore()
	tmp, _ := ioutil.TempDir("", "TestSetPipelineJobs")
	gaia.Cfg.DataPath = tmp
	gaia.Cfg.WorkspacePath = filepath.Join(tmp, "tmp")
	gaia.Cfg.Bolt.Mode = 0600
	gaia.Cfg.Logger = hclog.New(&hclog.LoggerOptions{
		Level:  hclog.Trace,
		Output: hclog.DefaultOutput,
		Name:   "Gaia",
	})
	if err := storeInstance.Init(tmp); err != nil {
		t.Fatal(err)
	}
	p, _ := prepareTestData()
	p.Jobs = nil
	s, err := NewScheduler(storeInstance, &MemDBFake{}, &PluginFakeFailed{}, &CAFake{}, &VaultFake{})
	if err != nil {
		t.Fatal(err)
	}
	err = s.SetPipelineJobs(&p)
	if err != nil {
		t.Fatal(err)
	}
	if len(p.Jobs) != 4 {
		t.Fatalf("Number of jobs should be 4 but was %d\n", len(p.Jobs))
	}
}

<<<<<<< HEAD
func TestStopPipelineRunFailIfPipelineNotInRunningState(t *testing.T) {
	gaia.Cfg = &gaia.Config{}
	storeInstance := store.NewBoltStore()
	tmp, _ := ioutil.TempDir("", "TestStopPipelineRunFailIfPipelineNotInRunningState")
	gaia.Cfg.DataPath = tmp
	gaia.Cfg.WorkspacePath = filepath.Join(tmp, "tmp")
	gaia.Cfg.Bolt.Mode = 0600
	gaia.Cfg.Logger = hclog.New(&hclog.LoggerOptions{
		Level:  hclog.Trace,
		Output: hclog.DefaultOutput,
		Name:   "Gaia",
	})
	gaia.Cfg.Worker = 2
	if err := storeInstance.Init(tmp); err != nil {
		t.Fatal(err)
	}
	p, _ := prepareTestData()
	_ = storeInstance.PipelinePut(&p)
	s, err := NewScheduler(storeInstance, &MemDBFake{}, &PluginFakeFailed{}, &CAFake{}, &VaultFake{})
	if err != nil {
		t.Fatal(err)
	}
	_, err = s.SchedulePipeline(&p, gaia.StartReasonManual, prepareArgs())
	if err != nil {
		t.Fatal(err)
	}
	s.schedule()
	r, err := storeInstance.PipelineGetRunByPipelineIDAndID(p.ID, 1)
	if err != nil {
		t.Fatal(err)
	}
	if r.Status != gaia.RunScheduled {
		t.Fatalf("run has status %s but should be %s\n", r.Status, string(gaia.RunScheduled))
	}
	err = s.StopPipelineRun(&p, 1)
	if err == nil {
		t.Fatal("error was nil. should have failed")
	}
	if err.Error() != "pipeline is not in running state" {
		t.Fatal("error was not what was expected 'pipeline is not in running state'. got: ", err.Error())
	}
}

=======
>>>>>>> a548246c
func TestStopPipelineRun(t *testing.T) {
	gaia.Cfg = &gaia.Config{}
	storeInstance := store.NewBoltStore()
	tmp, _ := ioutil.TempDir("", "TestStopPipelineRun")
	gaia.Cfg.DataPath = tmp
	gaia.Cfg.WorkspacePath = filepath.Join(tmp, "tmp")
	gaia.Cfg.Bolt.Mode = 0600
	gaia.Cfg.Logger = hclog.New(&hclog.LoggerOptions{
		Level:  hclog.Trace,
		Output: hclog.DefaultOutput,
		Name:   "Gaia",
	})
	gaia.Cfg.Worker = 2
	if err := storeInstance.Init(tmp); err != nil {
		t.Fatal(err)
	}
	p, r := prepareTestData()
	_ = storeInstance.PipelinePut(&p)
	s, err := NewScheduler(storeInstance, &MemDBFake{}, &PluginFake{}, &CAFake{}, &VaultFake{})
	if err != nil {
		t.Fatal(err)
	}

	r.Status = gaia.RunRunning
	_ = storeInstance.PipelinePutRun(&r)

	run, _ := storeInstance.PipelineGetRunByPipelineIDAndID(p.ID, r.ID)
	err = s.StopPipelineRun(&p, run.ID)
	if err != nil {
		t.Fatal(err)
	}
	run, _ = storeInstance.PipelineGetRunByPipelineIDAndID(p.ID, r.ID)
	if run.Status != gaia.RunCancelled {
		t.Fatal("expected pipeline state to be cancelled. got: ", r.Status)
	}
}

func prepareArgs() []*gaia.Argument {
	arg1 := gaia.Argument{
		Description: "First Arg",
		Key:         "firstarg",
		Type:        "textfield",
	}
	arg2 := gaia.Argument{
		Description: "Second Arg",
		Key:         "secondarg",
		Type:        "textarea",
	}
	arg3 := gaia.Argument{
		Description: "Vault Arg",
		Key:         "vaultarg",
		Type:        "vault",
	}
	return []*gaia.Argument{&arg1, &arg2, &arg3}
}

func prepareJobs() []*gaia.Job {
	job1 := gaia.Job{
		ID:        hash("Job1"),
		Title:     "Job1",
		DependsOn: []*gaia.Job{},
		Status:    gaia.JobWaitingExec,
		Args:      prepareArgs(),
	}
	job2 := gaia.Job{
		ID:        hash("Job2"),
		Title:     "Job2",
		DependsOn: []*gaia.Job{&job1},
		Status:    gaia.JobWaitingExec,
	}
	job3 := gaia.Job{
		ID:        hash("Job3"),
		Title:     "Job3",
		DependsOn: []*gaia.Job{&job2},
		Status:    gaia.JobWaitingExec,
	}
	job4 := gaia.Job{
		ID:        hash("Job4"),
		Title:     "Job4",
		DependsOn: []*gaia.Job{&job3},
		Status:    gaia.JobWaitingExec,
	}

	return []*gaia.Job{
		&job1,
		&job2,
		&job3,
		&job4,
	}
}

func prepareTestData() (pipeline gaia.Pipeline, pipelineRun gaia.PipelineRun) {
	pipeline = gaia.Pipeline{
		ID:   1,
		Name: "Test Pipeline",
		Type: gaia.PTypeGolang,
		Jobs: prepareJobs(),
	}
	v4, _ := uuid.NewV4()
	pipelineRun = gaia.PipelineRun{
		ID:         1,
		PipelineID: 1,
		Status:     gaia.RunNotScheduled,
		UniqueID:   uuid.Must(v4, nil).String(),
		Jobs:       pipeline.Jobs,
	}
	return
}

// hash hashes the given string.
func hash(s string) uint32 {
	h := fnv.New32a()
	_, _ = h.Write([]byte(s))
	return h.Sum32()
}<|MERGE_RESOLUTION|>--- conflicted
+++ resolved
@@ -532,52 +532,6 @@
 	}
 }
 
-<<<<<<< HEAD
-func TestStopPipelineRunFailIfPipelineNotInRunningState(t *testing.T) {
-	gaia.Cfg = &gaia.Config{}
-	storeInstance := store.NewBoltStore()
-	tmp, _ := ioutil.TempDir("", "TestStopPipelineRunFailIfPipelineNotInRunningState")
-	gaia.Cfg.DataPath = tmp
-	gaia.Cfg.WorkspacePath = filepath.Join(tmp, "tmp")
-	gaia.Cfg.Bolt.Mode = 0600
-	gaia.Cfg.Logger = hclog.New(&hclog.LoggerOptions{
-		Level:  hclog.Trace,
-		Output: hclog.DefaultOutput,
-		Name:   "Gaia",
-	})
-	gaia.Cfg.Worker = 2
-	if err := storeInstance.Init(tmp); err != nil {
-		t.Fatal(err)
-	}
-	p, _ := prepareTestData()
-	_ = storeInstance.PipelinePut(&p)
-	s, err := NewScheduler(storeInstance, &MemDBFake{}, &PluginFakeFailed{}, &CAFake{}, &VaultFake{})
-	if err != nil {
-		t.Fatal(err)
-	}
-	_, err = s.SchedulePipeline(&p, gaia.StartReasonManual, prepareArgs())
-	if err != nil {
-		t.Fatal(err)
-	}
-	s.schedule()
-	r, err := storeInstance.PipelineGetRunByPipelineIDAndID(p.ID, 1)
-	if err != nil {
-		t.Fatal(err)
-	}
-	if r.Status != gaia.RunScheduled {
-		t.Fatalf("run has status %s but should be %s\n", r.Status, string(gaia.RunScheduled))
-	}
-	err = s.StopPipelineRun(&p, 1)
-	if err == nil {
-		t.Fatal("error was nil. should have failed")
-	}
-	if err.Error() != "pipeline is not in running state" {
-		t.Fatal("error was not what was expected 'pipeline is not in running state'. got: ", err.Error())
-	}
-}
-
-=======
->>>>>>> a548246c
 func TestStopPipelineRun(t *testing.T) {
 	gaia.Cfg = &gaia.Config{}
 	storeInstance := store.NewBoltStore()
